import argparse
import datetime
import json
import logging
import os

from lm_eval import tasks, evaluator

logging.getLogger("openai").setLevel(logging.WARNING)


def parse_args():
    parser = argparse.ArgumentParser()
    parser.add_argument("--model", required=True)
    parser.add_argument("--model_args", default="")
    parser.add_argument("--tasks", default="all_tasks")
    parser.add_argument("--provide_description", action="store_true")
    parser.add_argument("--num_fewshot", type=int, default=0)
    parser.add_argument("--seed", type=int, default=1234)
    parser.add_argument("--batch_size", type=int, default=None)
    parser.add_argument("--device", type=str, default=None)
    parser.add_argument("--parallelize", type=bool, default=False, required=False)

    parser.add_argument(
        "--output_path",
        default=None,
        help="""Use output_path as `output_filename`. For example:
    Currently, you cannot change/add folder structure.

    > python main.py ... --output_path blop
    # saves files into `outputs/blop.json`.
    """,
    )
    parser.add_argument("--limit", type=int, default=None)
    parser.add_argument("--no_cache", action="store_true")
    parser.add_argument("--description_dict_path", default=None)
    parser.add_argument("--check_integrity", action="store_true")
    return parser.parse_args()


def args_to_name(args):
    """Map `args` to file name. If output_path is set, we use that instead."""
    if args.output_path is not None:
        return args.output_path

    def _fix_model_name(model, model_args):
        if model_args == "":
            return model
        elif "pretrained" in model_args:
            # pretrained=google/t5-base-lm-adapt --> google-t5-base-lm-adapt
            return model_args.split("=")[-1].replace("/", "-")
        else:
            print("WARNING: Unprepared for these model args.")
            return f"{model}_{model_args}"

    fields = [
        _fix_model_name(args.model, args.model_args),
        args.tasks,
        str(args.num_fewshot),
        str(args.seed),
        datetime.datetime.now().isoformat(),
    ]
    fields = [f for f in fields if f is not None]

    if args.limit is not None:
        # Do not use limited files for final analysis.
        return f"limited_{args.limit}_" + "_".join(fields)
    return "_".join(fields)


def main():
    args = parse_args()
    assert not args.provide_description  # not implemented

    if args.limit:
        print(
            "WARNING: --limit SHOULD ONLY BE USED FOR TESTING. REAL METRICS SHOULD NOT BE COMPUTED USING LIMIT."
        )

    if args.tasks == "all_tasks":
        task_names = tasks.ALL_TASKS
    else:
        task_names = args.tasks.split(",")

    description_dict = {}
    if args.description_dict_path:
        with open(args.description_dict_path, "r") as f:
            description_dict = json.load(f)

    results = evaluator.simple_evaluate(
        model=args.model,
        model_args=args.model_args,
        tasks=task_names,
        num_fewshot=args.num_fewshot,
        batch_size=args.batch_size,
        device=args.device,
        no_cache=args.no_cache,
        limit=args.limit,
        description_dict=description_dict,
        check_integrity=args.check_integrity,
        seed=args.seed,
        parallelize=args.parallelize,
    )

<<<<<<< HEAD
    dumped = json.dumps(results, indent=2)
    if args.output_path:
        with open(args.output_path, "w") as f:
            f.write(dumped)

    print(
        f"{args.model} ({args.model_args}), limit: {args.limit}, provide_description: {args.provide_description}, "
        f"num_fewshot: {args.num_fewshot}, batch_size: {args.batch_size}"
    )
=======
    output_path = args_to_name(args)
    os.makedirs("./outputs", exist_ok=True)
    with open(f"./outputs/examples-{output_path}.json", "w") as f:
        json.dump(
            {"examples": results["examples"], "config": results["examples"]},
            f,
        )
    with open(f"./outputs/agg-{output_path}.json", "w") as f:
        json.dump({"results": results["results"], "config": results["examples"]}, f)
    # TODO: Rename codecarbon.csv.
>>>>>>> 99e9fcc1
    print(evaluator.make_table(results))


if __name__ == "__main__":
    main()<|MERGE_RESOLUTION|>--- conflicted
+++ resolved
@@ -102,17 +102,6 @@
         parallelize=args.parallelize,
     )
 
-<<<<<<< HEAD
-    dumped = json.dumps(results, indent=2)
-    if args.output_path:
-        with open(args.output_path, "w") as f:
-            f.write(dumped)
-
-    print(
-        f"{args.model} ({args.model_args}), limit: {args.limit}, provide_description: {args.provide_description}, "
-        f"num_fewshot: {args.num_fewshot}, batch_size: {args.batch_size}"
-    )
-=======
     output_path = args_to_name(args)
     os.makedirs("./outputs", exist_ok=True)
     with open(f"./outputs/examples-{output_path}.json", "w") as f:
@@ -123,7 +112,6 @@
     with open(f"./outputs/agg-{output_path}.json", "w") as f:
         json.dump({"results": results["results"], "config": results["examples"]}, f)
     # TODO: Rename codecarbon.csv.
->>>>>>> 99e9fcc1
     print(evaluator.make_table(results))
 
 
