--- conflicted
+++ resolved
@@ -154,16 +154,6 @@
                 self, input_ids: torch.LongTensor, scores: torch.FloatTensor, **kwargs
             ) -> bool:
                 return input_ids[0, -1] == self.eos_token_id
-<<<<<<< HEAD
-=======
-
-        return transformers.StoppingCriteriaList(
-            [
-                MultitokenEOSCriteria(stopping_criteria_ids, self.tokenizer),
-                EOSCriteria(self.tokenizer.eos_token),
-            ]
-        )
->>>>>>> 0c8b216f
 
         return transformers.StoppingCriteriaList(
             [
@@ -181,10 +171,7 @@
         if num_fewshot == 0:
             generations = self.gpt2.generate(
                 context,
-<<<<<<< HEAD
                 attention_mask=attention_mask,
-=======
->>>>>>> 0c8b216f
                 max_length=max_length,
                 eos_token_id=self.eot_token_id,
                 do_sample=False,
@@ -192,10 +179,7 @@
         else:
             generations = self.gpt2.generate(
                 context,
-<<<<<<< HEAD
                 attention_mask=attention_mask,
-=======
->>>>>>> 0c8b216f
                 max_length=max_length,
                 stopping_criteria=stopping_criteria,
                 do_sample=False,
