from promptsource.templates import DatasetTemplates
from pprint import pprint
from typing import List, Union

import sacrebleu
import lm_eval.base

from . import superglue
from . import glue
from . import arc
from . import coqa
from . import race
from . import webqs
from . import anli
from . import wsc273
from . import winogrande
from . import quac
from . import hellaswag
from . import openbookqa
from . import squad
from . import naturalqs
from . import sat
from . import arithmetic
from . import lambada
from . import race
from . import piqa
from . import prost
from . import mc_taco
from . import triviaqa
from . import pubmedqa
from . import sciq
from . import webqs
from . import qasper
from . import qa4mre
from . import translation
from . import headqa
from . import mathqa
from . import hendrycks_ethics
from . import drop
from . import unscramble
from . import logiqa
from . import hendrycks_test
from . import hendrycks_math
from . import cbt
from . import lambada_cloze
from . import pile
from . import wikitext
from . import lambada_multilingual
from . import mutual
from . import truthfulqa
from . import blimp
from . import asdiv
from . import gsm8k
from . import storycloze
from . import hans
from . import gem_webnlg
from . import gem_xsum
from . import gem_mlsum
from . import wino_bias
from . import e2e_nlg_cleaned
<<<<<<< HEAD
from . import schema_guided_dstc8
=======
from . import gem_asset_turk
>>>>>>> 29bff88d

########################################
# Translation tasks
########################################

# 6 total
gpt3_translation_benchmarks = {
    "wmt14": ["en-fr", "fr-en"],  # French
    "wmt16": ["en-ro", "ro-en", "de-en", "en-de"],  # German, Romanian
}


# 28 total
selected_translation_benchmarks = {
    **gpt3_translation_benchmarks,
    "wmt20": sacrebleu.get_langpairs_for_testset("wmt20"),
    "iwslt17": ["en-ar", "ar-en"],  # Arabic
}

# 319 total
all_translation_benchmarks = {
    ts: sacrebleu.get_langpairs_for_testset(ts)
    for ts in sacrebleu.get_available_testsets()
}


########################################
# All tasks
########################################


TASK_REGISTRY = {
    # GLUE
    "cola": glue.CoLA,
    "mnli": glue.MNLI,
    "mnli_mismatched": glue.MNLIMismatched,
    "mrpc": glue.MRPC,
    "rte": glue.RTE,
    "qnli": glue.QNLI,
    "qqp": glue.QQP,
    # "stsb": glue.STSB, # not implemented yet
    "sst": glue.SST,
    "wnli": glue.WNLI,
    # SuperGLUE
    "boolq": superglue.BoolQ,
    "cb": superglue.CommitmentBank,
    "copa": superglue.Copa,
    "multirc": superglue.MultiRC,
    "record": superglue.ReCoRD,
    "wic": superglue.WordsInContext,
    "wsc": superglue.SGWinogradSchemaChallenge,
    # Order by benchmark/genre?
    "coqa": coqa.CoQA,
    "drop": drop.DROP,
    "lambada": lambada.LAMBADA,
    "lambada_cloze": lambada_cloze.LAMBADA_cloze,
    **gem_webnlg.construct_tasks(),
    # multilingual lambada
    **gem_asset_turk.construct_tasks(),
    **lambada_multilingual.construct_tasks(),
    "wikitext": wikitext.WikiText,
    # "cbt-cn": cbt.CBTCN, # disabled pending context length fix
    # "cbt-ne": cbt.CBTNE, # disabled pending context length fix
    "piqa": piqa.PiQA,
    "prost": prost.PROST,
    "mc_taco": mc_taco.MCTACO,
    # Science related
    "pubmedqa": pubmedqa.Pubmed_QA,
    "sciq": sciq.SciQ,
    "e2e_nlg_cleaned": e2e_nlg_cleaned.E2E_NLG_Cleaned,
    "schema_guided_dstc8": schema_guided_dstc8.Schema_Guided_DSTC8,
    "qasper": qasper.QASPER,
    "qa4mre_2011": qa4mre.QA4MRE_2011,
    "qa4mre_2012": qa4mre.QA4MRE_2012,
    "qa4mre_2013": qa4mre.QA4MRE_2013,
    "triviaqa": triviaqa.TriviaQA,
    "arc_easy": arc.ARCEasy,
    "arc_challenge": arc.ARCChallenge,
    # "quac": quac.QuAC, # not implemented yet
    "logiqa": logiqa.LogiQA,
    "hellaswag": hellaswag.HellaSwag,
    "openbookqa": openbookqa.OpenBookQA,
    "squad2": squad.SQuAD2,
    "race": race.RACE,
    # "naturalqs": naturalqs.NaturalQs, # not implemented yet
    "headqa": headqa.HeadQAEsDeprecated,  # for backwards compat - headqa used to default to es
    "headqa_es": headqa.HeadQAEs,
    "headqa_en": headqa.HeadQAEn,
    "mathqa": mathqa.MathQA,
    "webqs": webqs.WebQs,
    "wsc273": wsc273.WinogradSchemaChallenge273,
    "winogrande": winogrande.Winogrande,
    "anli_r1": anli.ANLIRound1,
    "anli_r2": anli.ANLIRound2,
    "anli_r3": anli.ANLIRound3,
    "hans": hans.HANS,
    "ethics_cm": hendrycks_ethics.EthicsCM,
    "ethics_deontology": hendrycks_ethics.EthicsDeontology,
    "ethics_justice": hendrycks_ethics.EthicsJustice,
    "ethics_utilitarianism_original": hendrycks_ethics.EthicsUtilitarianismOriginal,
    "ethics_utilitarianism": hendrycks_ethics.EthicsUtilitarianism,
    "ethics_virtue": hendrycks_ethics.EthicsVirtue,
    "truthfulqa_mc": truthfulqa.TruthfulQAMultipleChoice,
    "truthfulqa_gen": truthfulqa.TruthfulQAGeneration,
    # dialogue
    "mutual": mutual.MuTual,
    "mutual_plus": mutual.MuTualPlus,
    # math
    "math_algebra": hendrycks_math.MathAlgebra,
    "math_counting_and_prob": hendrycks_math.MathCountingAndProbability,
    "math_geometry": hendrycks_math.MathGeometry,
    "math_intermediate_algebra": hendrycks_math.MathIntermediateAlgebra,
    "math_num_theory": hendrycks_math.MathNumberTheory,
    "math_prealgebra": hendrycks_math.MathPrealgebra,
    "math_precalc": hendrycks_math.MathPrecalculus,
    "math_asdiv": asdiv.Asdiv,
    "gsm8k": gsm8k.GradeSchoolMath8K,
    # arithmetic
    "arithmetic_2da": arithmetic.Arithmetic2DPlus,
    "arithmetic_2ds": arithmetic.Arithmetic2DMinus,
    "arithmetic_3da": arithmetic.Arithmetic3DPlus,
    "arithmetic_3ds": arithmetic.Arithmetic3DMinus,
    "arithmetic_4da": arithmetic.Arithmetic4DPlus,
    "arithmetic_4ds": arithmetic.Arithmetic4DMinus,
    "arithmetic_5da": arithmetic.Arithmetic5DPlus,
    "arithmetic_5ds": arithmetic.Arithmetic5DMinus,
    "arithmetic_2dm": arithmetic.Arithmetic2DMultiplication,
    "arithmetic_1dc": arithmetic.Arithmetic1DComposite,
    # TODO Perhaps make these groups of tasks
    #   e.g. anli, arithmetic, openai_translations, harness_translations
    # hendrycksTest (57 tasks)
    **hendrycks_test.create_all_tasks(),
    # e.g. wmt14-fr-en
    **translation.create_tasks_from_benchmarks(gpt3_translation_benchmarks),
    # chef's selection, mostly wmt20
    **translation.create_tasks_from_benchmarks(selected_translation_benchmarks),
    # Word Scrambling and Manipulation Tasks
    "anagrams1": unscramble.Anagrams1,
    "anagrams2": unscramble.Anagrams2,
    "cycle_letters": unscramble.CycleLetters,
    "random_insertion": unscramble.RandomInsertion,
    "reversed_words": unscramble.ReversedWords,
    # Pile
    "pile_arxiv": pile.PileArxiv,
    "pile_books3": pile.PileBooks3,
    "pile_bookcorpus2": pile.PileBookCorpus2,
    "pile_dm-mathematics": pile.PileDmMathematics,
    "pile_enron": pile.PileEnron,
    "pile_europarl": pile.PileEuroparl,
    "pile_freelaw": pile.PileFreeLaw,
    "pile_github": pile.PileGithub,
    "pile_gutenberg": pile.PileGutenberg,
    "pile_hackernews": pile.PileHackernews,
    "pile_nih-exporter": pile.PileNIHExporter,
    "pile_opensubtitles": pile.PileOpenSubtitles,
    "pile_openwebtext2": pile.PileOpenWebText2,
    "pile_philpapers": pile.PilePhilPapers,
    "pile_pile-cc": pile.PilePileCc,
    "pile_pubmed-abstracts": pile.PilePubmedAbstracts,
    "pile_pubmed-central": pile.PilePubmedCentral,
    "pile_stackexchange": pile.PileStackExchange,
    "pile_uspto": pile.PileUspto,
    "pile_ubuntu-irc": pile.PileUbuntuIrc,
    "pile_wikipedia": pile.PileWikipedia,
    "pile_youtubesubtitles": pile.PileYoutubeSubtitles,
    # BLiMP
    "blimp_adjunct_island": blimp.BlimpAdjunctIsland,
    "blimp_anaphor_gender_agreement": blimp.BlimpAnaphorGenderAgreement,
    "blimp_anaphor_number_agreement": blimp.BlimpAnaphorNumberAgreement,
    "blimp_animate_subject_passive": blimp.BlimpAnimateSubjectPassive,
    "blimp_animate_subject_trans": blimp.BlimpAnimateSubjectTrans,
    "blimp_causative": blimp.BlimpCausative,
    "blimp_complex_NP_island": blimp.BlimpComplex_NPIsland,
    "blimp_coordinate_structure_constraint_complex_left_branch": blimp.BlimpCoordinateStructureConstraintComplexLeftBranch,
    "blimp_coordinate_structure_constraint_object_extraction": blimp.BlimpCoordinateStructureConstraintObjectExtraction,
    "blimp_determiner_noun_agreement_1": blimp.BlimpDeterminerNounAgreement_1,
    "blimp_determiner_noun_agreement_2": blimp.BlimpDeterminerNounAgreement_2,
    "blimp_determiner_noun_agreement_irregular_1": blimp.BlimpDeterminerNounAgreementIrregular_1,
    "blimp_determiner_noun_agreement_irregular_2": blimp.BlimpDeterminerNounAgreementIrregular_2,
    "blimp_determiner_noun_agreement_with_adj_2": blimp.BlimpDeterminerNounAgreementWithAdj_2,
    "blimp_determiner_noun_agreement_with_adj_irregular_1": blimp.BlimpDeterminerNounAgreementWithAdjIrregular_1,
    "blimp_determiner_noun_agreement_with_adj_irregular_2": blimp.BlimpDeterminerNounAgreementWithAdjIrregular_2,
    "blimp_determiner_noun_agreement_with_adjective_1": blimp.BlimpDeterminerNounAgreementWithAdjective_1,
    "blimp_distractor_agreement_relational_noun": blimp.BlimpDistractorAgreementRelationalNoun,
    "blimp_distractor_agreement_relative_clause": blimp.BlimpDistractorAgreementRelativeClause,
    "blimp_drop_argument": blimp.BlimpDropArgument,
    "blimp_ellipsis_n_bar_1": blimp.BlimpEllipsisNBar_1,
    "blimp_ellipsis_n_bar_2": blimp.BlimpEllipsisNBar_2,
    "blimp_existential_there_object_raising": blimp.BlimpExistentialThereObjectRaising,
    "blimp_existential_there_quantifiers_1": blimp.BlimpExistentialThereQuantifiers_1,
    "blimp_existential_there_quantifiers_2": blimp.BlimpExistentialThereQuantifiers_2,
    "blimp_existential_there_subject_raising": blimp.BlimpExistentialThereSubjectRaising,
    "blimp_expletive_it_object_raising": blimp.BlimpExpletiveItObjectRaising,
    "blimp_inchoative": blimp.BlimpInchoative,
    "blimp_intransitive": blimp.BlimpIntransitive,
    "blimp_irregular_past_participle_adjectives": blimp.BlimpIrregularPastParticipleAdjectives,
    "blimp_irregular_past_participle_verbs": blimp.BlimpIrregularPastParticipleVerbs,
    "blimp_irregular_plural_subject_verb_agreement_1": blimp.BlimpIrregularPluralSubjectVerbAgreement_1,
    "blimp_irregular_plural_subject_verb_agreement_2": blimp.BlimpIrregularPluralSubjectVerbAgreement_2,
    "blimp_left_branch_island_echo_question": blimp.BlimpLeftBranchIslandEchoQuestion,
    "blimp_left_branch_island_simple_question": blimp.BlimpLeftBranchIslandSimpleQuestion,
    "blimp_matrix_question_npi_licensor_present": blimp.BlimpMatrixQuestionNpiLicensorPresent,
    "blimp_npi_present_1": blimp.BlimpNpiPresent_1,
    "blimp_npi_present_2": blimp.BlimpNpiPresent_2,
    "blimp_only_npi_licensor_present": blimp.BlimpOnlyNpiLicensorPresent,
    "blimp_only_npi_scope": blimp.BlimpOnlyNpiScope,
    "blimp_passive_1": blimp.BlimpPassive_1,
    "blimp_passive_2": blimp.BlimpPassive_2,
    "blimp_principle_A_c_command": blimp.BlimpPrinciple_ACCommand,
    "blimp_principle_A_case_1": blimp.BlimpPrinciple_ACase_1,
    "blimp_principle_A_case_2": blimp.BlimpPrinciple_ACase_2,
    "blimp_principle_A_domain_1": blimp.BlimpPrinciple_ADomain_1,
    "blimp_principle_A_domain_2": blimp.BlimpPrinciple_ADomain_2,
    "blimp_principle_A_domain_3": blimp.BlimpPrinciple_ADomain_3,
    "blimp_principle_A_reconstruction": blimp.BlimpPrinciple_AReconstruction,
    "blimp_regular_plural_subject_verb_agreement_1": blimp.BlimpRegularPluralSubjectVerbAgreement_1,
    "blimp_regular_plural_subject_verb_agreement_2": blimp.BlimpRegularPluralSubjectVerbAgreement_2,
    "blimp_sentential_negation_npi_licensor_present": blimp.BlimpSententialNegationNpiLicensorPresent,
    "blimp_sentential_negation_npi_scope": blimp.BlimpSententialNegationNpiScope,
    "blimp_sentential_subject_island": blimp.BlimpSententialSubjectIsland,
    "blimp_superlative_quantifiers_1": blimp.BlimpSuperlativeQuantifiers_1,
    "blimp_superlative_quantifiers_2": blimp.BlimpSuperlativeQuantifiers_2,
    "blimp_tough_vs_raising_1": blimp.BlimpToughVsRaising_1,
    "blimp_tough_vs_raising_2": blimp.BlimpToughVsRaising_2,
    "blimp_transitive": blimp.BlimpTransitive,
    "blimp_wh_island": blimp.BlimpWhIsland,
    "blimp_wh_questions_object_gap": blimp.BlimpWhQuestionsObjectGap,
    "blimp_wh_questions_subject_gap": blimp.BlimpWhQuestionsSubjectGap,
    "blimp_wh_questions_subject_gap_long_distance": blimp.BlimpWhQuestionsSubjectGapLongDistance,
    "blimp_wh_vs_that_no_gap": blimp.BlimpWhVsThatNoGap,
    "blimp_wh_vs_that_no_gap_long_distance": blimp.BlimpWhVsThatNoGapLongDistance,
    "blimp_wh_vs_that_with_gap": blimp.BlimpWhVsThatWithGap,
    "blimp_wh_vs_that_with_gap_long_distance": blimp.BlimpWhVsThatWithGapLongDistance,
    
    #GEM/mlsum
    "mlsum_es":gem_mlsum.GEMMLSUMEs,
    "mlsum_de":gem_mlsum.GEMMLSUMDe,
    "mlsum_es_covid_challenge_set":gem_mlsum.GEMMLSUMEsChallgeTestCovid,
    "mlsum_de_covid_challenge_set":gem_mlsum.GEMMLSUMDeChallgeTestCovid,

    # Requires manual download of data.
    # "storycloze_2016": storycloze.StoryCloze2016,
    # "storycloze_2018": storycloze.StoryCloze2018,
    # "sat": sat.SATAnalogies,

    #GEM/xum
    "gem_xsum": gem_xsum.GEMXSUM,
    "gem_xsum_challenge_sample": gem_xsum.GEMXSUMChallgeSample,
    "gem_xsum_challenge_test_backtranslation": gem_xsum.GEMXSUMChallgeTestBacktranslation,
    "gem_xsum_challenge_test_bfp_02": gem_xsum.GEMXSUMChallgeTestBFP02,
    "gem_xsum_challenge_test_bfp_05": gem_xsum.GEMXSUMChallgeTestBFP05,
    "gem_xsum_challenge_test_nopunc": gem_xsum.GEMXSUMChallgeTestNopunc,
    "gem_xsum_challenge_test_covid": gem_xsum.GEMXSUMChallgeTestCovid,

    # WinoBias
    "wino_bias_type1_pro": wino_bias.WinoBiasType1Pro,
    "wino_bias_type1_anti": wino_bias.WinoBiasType1Anti,
    "wino_bias_type2_pro": wino_bias.WinoBiasType2Pro,
    "wino_bias_type2_anti": wino_bias.WinoBiasType2Anti,
}


ALL_TASKS = sorted(list(TASK_REGISTRY))


def get_task(task_name):
    try:
        return TASK_REGISTRY[task_name]
    except KeyError as e:
        print("Available tasks:")
        pprint(TASK_REGISTRY)
        raise KeyError(f"Missing task {task_name}")


def get_task_name_from_object(task_object):
    for name, class_ in TASK_REGISTRY.items():
        if class_ is task_object:
            return name

    # this gives a mechanism for non-registered tasks to have a custom name anyways when reporting
    return (
        task_object.EVAL_HARNESS_NAME
        if hasattr(task_object, "EVAL_HARNESS_NAME")
        else type(task_object).__name__
    )


def get_task_dict(task_name_list: List[Union[str, lm_eval.base.Task]]):
    task_name_dict = {
        task_name: get_task(task_name)()
        for task_name in task_name_list
        if isinstance(task_name, str)
    }
    task_name_from_object_dict = {
        get_task_name_from_object(task_object): task_object
        for task_object in task_name_list
        if not isinstance(task_object, str)
    }
    assert set(task_name_dict.keys()).isdisjoint(set(task_name_from_object_dict.keys()))
    return {**task_name_dict, **task_name_from_object_dict}


def get_task_dict_promptsource(task_name_list: List[str]):
    """Loads a task instance for each prompt written for that task."""
    task_name_dict = {}

    for task_name in task_name_list:
        assert isinstance(task_name, str)

        # Static version of the Task Use this to get HF dataset path / name.
        static_task_obj = get_task(task_name)
        # Create the proper task name arg for DatasetTemplates.
        sub_task = (
            f"/{static_task_obj.DATASET_NAME}" if static_task_obj.DATASET_NAME else ""
        )
        ps_task_name = f"{static_task_obj.DATASET_PATH}{sub_task}"

        task_prompts = DatasetTemplates(ps_task_name)
        for prompt_name in task_prompts.all_template_names:
            prompt = task_prompts[prompt_name]
            # NOTE: We choose a sep that can be easily split.
            task_name_dict[f"{task_name}+{prompt_name}"] = get_task(task_name)(
                prompt=prompt
            )

    return task_name_dict<|MERGE_RESOLUTION|>--- conflicted
+++ resolved
@@ -58,11 +58,8 @@
 from . import gem_mlsum
 from . import wino_bias
 from . import e2e_nlg_cleaned
-<<<<<<< HEAD
 from . import schema_guided_dstc8
-=======
 from . import gem_asset_turk
->>>>>>> 29bff88d
 
 ########################################
 # Translation tasks
