--- conflicted
+++ resolved
@@ -104,10 +104,7 @@
 
         answer_choices_list = self.prompt.get_answer_choices_list(doc)
         target = self.doc_to_target(doc)
-        try:
-            assert isinstance(target, list) and len(target) == 1
-        except:
-            breakpoint()
+        assert isinstance(target, list) and len(target) == 1
         target = target[0].strip()
 
         out = {}
@@ -163,11 +160,7 @@
         # TODO: Wrap process results s.t. override impl do not
         # override the save examples.
         if self.save_examples:
-<<<<<<< HEAD
-            pred = pred if answer_choices_list else int(pred)
-=======
             pred = pred if answer_choices_list else int(pred) 
->>>>>>> 9e846b27
             example = {
                 "pred": pred,
                 "target": target,
