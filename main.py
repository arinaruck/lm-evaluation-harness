import argparse
import datetime
import json
import logging
import os
from codecarbon import OfflineEmissionsTracker

import lm_eval.evaluator as evaluator
from lm_eval.api import utils


logger = logging.getLogger("main")


def parse_args():
    parser = argparse.ArgumentParser()
<<<<<<< HEAD
    parser.add_argument("--model", required=True)
    parser.add_argument("--model_args", default="")
    parser.add_argument("--tasks", default="all_tasks")
    parser.add_argument("--prompts", default=None)
=======
    parser.add_argument(
        "--model_api_name",
        required=True,
        help="Name of the model API to use. See `lm_eval.list_model_apis()` for available APIs",
    )
    parser.add_argument(
        "--model_args",
        default="",
        help="Model constructor args that you'd pass into a model of type "
        "`--model_api_name`. These must be comma-separated keyword args, e.g. "
        "`key1=value1,key2=value2`, with no spaces",
    )
    parser.add_argument(
        "--task_name",
        required=True,
        help="Name of the task to use as found "
        "in the lm_eval registry. See: `lm_eval.list_tasks()`",
    )
    parser.add_argument(
        "--template_names",
        default="all_templates",
        help="""Comma-separated list of template names for the specified
        task. Example:

        `> python main.py ... --task_name rte --template_names imply,mean`

        - Default: `all_templates`
        - General Selectors:
            - `"all_templates"`: Selects all templates for the task
            - `"original_templates"`: Selects only templates that are designed to match the original task
        """,
    )
>>>>>>> 334f6b2e
    parser.add_argument("--num_fewshot", type=int, default=0)
    parser.add_argument("--batch_size", type=int, default=None)
    parser.add_argument(
        "--device",
        type=str,
        default=None,
        help="The device to place your model onto, e.g. cuda:0. For large "
        "models available through the HuggingFace Hub you should use `accelerate` "
        "by passing `use_accelerate=True` to `--model_args`",
    )
    parser.add_argument(
        "--limit",
        type=int,
        default=None,
        help="Limit the number of examples to evaluate on; ONLY USE THIS FOR DEBUGGING PURPOSES",
    )
    parser.add_argument(
        "--output_path",
        default=None,
        help="""Use output_path as `output_filename`. For example:

    `> python main.py ... --output_path blop`
    # saves files into `outputs/blop.json`

    Warning: You currently cannot change/add folder structure.
    """,
    )
<<<<<<< HEAD
    parser.add_argument("--limit", type=int, default=None)
    parser.add_argument("--no_cache", action="store_true")
    parser.add_argument("--no_tracking", action="store_true")
    parser.add_argument("--bootstrap_iters", type=int, default=100000)
=======
    parser.add_argument(
        "--seed", type=int, default=1234, help="The seed to be put through all RNGs"
    )
    parser.add_argument(
        "--use_cache",
        action="store_true",
        help="Whether to cache your model's predictions or not",
    )
>>>>>>> 334f6b2e
    return parser.parse_args()


def args_to_name(args):
    """Map `args` to file name. If output_path is set, we use that instead."""
    if args.output_path is not None:
        return args.output_path

    def _fix_model_name(model, model_args):
        if model_args == "":
            return model
        elif "pretrained" not in model_args:
            logger.warning("WARNING: Unprepared for these model args.")
            return f"{model}_{model_args}"

        for arg in model_args.split(","):
            # Example:
            #   pretrained=google/t5-base-lm-adapt --> google-t5-base-lm-adapt
            if "pretrained" in arg:
                return arg.split("=")[-1].replace("/", "-")

    fields = [
        _fix_model_name(args.model_api_name, args.model_args),
        args.task_name,
        str(args.num_fewshot),
        str(args.seed),
        datetime.datetime.now().isoformat(),
    ]
    fields = [f for f in fields if f is not None]
    # Some prompts also have "/" in them!
    filename = "_".join(fields).replace("/", "-")
    if args.limit is not None:
        # Do not use limited files for final analysis.
        return f"limited_{args.limit}_" + filename

    return filename


def setup_example_logger(output_path):
    """Sets up a logger that will save each example and prediction."""
    example_logger = logging.getLogger("examples")
    filename = f"./outputs/examples-{output_path}.jsonl"
    formatter = logging.Formatter("%(message)s")
    handler = logging.FileHandler(filename)
    handler.setFormatter(formatter)
    example_logger.addHandler(handler)
    example_logger.setLevel(logging.INFO)


def main():
    os.makedirs("./outputs", exist_ok=True)
    args = parse_args()

    if args.limit:
        logger.warning(
            "\n» WARNING: `--limit` SHOULD ONLY BE USED FOR TESTING. REAL METRICS "
            "SHOULD NOT BE COMPUTED USING LIMIT."
        )

<<<<<<< HEAD
    if args.tasks == "all_tasks":
        task_names = tasks.ALL_TASKS
    else:
        task_names = args.tasks.split(",")

    if args.prompts is not None:
        prompts = args.prompts.split(",")
=======
    template_names = utils.cli_template_names(args.task_name, args.template_names)
    output_path = args_to_name(args)
    setup_example_logger(output_path)
>>>>>>> 334f6b2e

    output_path = args_to_name(args)
    print()  # Ensure a newline after `main` command.
<<<<<<< HEAD
    if args.no_tracking:
        results = evaluator.simple_evaluate(
            model=args.model,
=======
    with OfflineEmissionsTracker(country_iso_code="FRA", log_level="error"):
        print()  # Add newline between emissions tracker and evaluation logging.
        results = evaluator.cli_evaluate(
            model_api_name=args.model_api_name,
>>>>>>> 334f6b2e
            model_args=args.model_args,
            task_name=args.task_name,
            template_names=template_names,
            num_fewshot=args.num_fewshot,
            batch_size=args.batch_size,
            device=args.device,
            use_cache=args.use_cache,
            limit=args.limit,
            seed=args.seed,
            prompts=prompts,
            bootstrap_iters=args.bootstrap_iters,
        )
    else:
        setup_example_logger(output_path)
        with OfflineEmissionsTracker(country_iso_code="FRA", log_level="error"):
            print()  # Add newline between emissions tracker and evaluation logging.
            results = evaluator.simple_evaluate(
                model=args.model,
                model_args=args.model_args,
                tasks=task_names,
                num_fewshot=args.num_fewshot,
                batch_size=args.batch_size,
                device=args.device,
                no_cache=args.no_cache,
                limit=args.limit,
                seed=args.seed,
                prompts=prompts,
                bootstrap_iters=args.bootstrap_iters,
            )

    with open(f"./outputs/agg-{output_path}.json", "w") as f:
        json.dump({"results": results["results"], "config": results["config"]}, f)

    from scripts.agg2slim import agg2slim

    with open(f"./outputs/slim-{output_path}.json", "w") as f:
        json.dump(agg2slim(results), f, indent=2)

    print(f"\n{evaluator.make_table(results)}")

    if not args.no_tracking:
        emissions_output_path = f"./outputs/emissions-{output_path}.csv"
        os.rename("emissions.csv", emissions_output_path)


if __name__ == "__main__":
    main()<|MERGE_RESOLUTION|>--- conflicted
+++ resolved
@@ -14,12 +14,6 @@
 
 def parse_args():
     parser = argparse.ArgumentParser()
-<<<<<<< HEAD
-    parser.add_argument("--model", required=True)
-    parser.add_argument("--model_args", default="")
-    parser.add_argument("--tasks", default="all_tasks")
-    parser.add_argument("--prompts", default=None)
-=======
     parser.add_argument(
         "--model_api_name",
         required=True,
@@ -52,7 +46,6 @@
             - `"original_templates"`: Selects only templates that are designed to match the original task
         """,
     )
->>>>>>> 334f6b2e
     parser.add_argument("--num_fewshot", type=int, default=0)
     parser.add_argument("--batch_size", type=int, default=None)
     parser.add_argument(
@@ -80,12 +73,9 @@
     Warning: You currently cannot change/add folder structure.
     """,
     )
-<<<<<<< HEAD
-    parser.add_argument("--limit", type=int, default=None)
-    parser.add_argument("--no_cache", action="store_true")
+    parser.add_argument("--prompts", default=None)
+    parser.add_argument("--bootstrap_iters", type=int, default=100000)
     parser.add_argument("--no_tracking", action="store_true")
-    parser.add_argument("--bootstrap_iters", type=int, default=100000)
-=======
     parser.add_argument(
         "--seed", type=int, default=1234, help="The seed to be put through all RNGs"
     )
@@ -94,7 +84,6 @@
         action="store_true",
         help="Whether to cache your model's predictions or not",
     )
->>>>>>> 334f6b2e
     return parser.parse_args()
 
 
@@ -154,32 +143,16 @@
             "SHOULD NOT BE COMPUTED USING LIMIT."
         )
 
-<<<<<<< HEAD
-    if args.tasks == "all_tasks":
-        task_names = tasks.ALL_TASKS
-    else:
-        task_names = args.tasks.split(",")
-
-    if args.prompts is not None:
-        prompts = args.prompts.split(",")
-=======
     template_names = utils.cli_template_names(args.task_name, args.template_names)
     output_path = args_to_name(args)
     setup_example_logger(output_path)
->>>>>>> 334f6b2e
 
     output_path = args_to_name(args)
     print()  # Ensure a newline after `main` command.
-<<<<<<< HEAD
     if args.no_tracking:
-        results = evaluator.simple_evaluate(
-            model=args.model,
-=======
-    with OfflineEmissionsTracker(country_iso_code="FRA", log_level="error"):
         print()  # Add newline between emissions tracker and evaluation logging.
         results = evaluator.cli_evaluate(
             model_api_name=args.model_api_name,
->>>>>>> 334f6b2e
             model_args=args.model_args,
             task_name=args.task_name,
             template_names=template_names,
@@ -189,24 +162,25 @@
             use_cache=args.use_cache,
             limit=args.limit,
             seed=args.seed,
-            prompts=prompts,
+            prompts=args.prompts,
             bootstrap_iters=args.bootstrap_iters,
         )
     else:
         setup_example_logger(output_path)
         with OfflineEmissionsTracker(country_iso_code="FRA", log_level="error"):
             print()  # Add newline between emissions tracker and evaluation logging.
-            results = evaluator.simple_evaluate(
-                model=args.model,
+            results = evaluator.cli_evaluate(
+                model_api_name=args.model_api_name,
                 model_args=args.model_args,
-                tasks=task_names,
+                task_name=args.task_name,
+                template_names=template_names,
                 num_fewshot=args.num_fewshot,
                 batch_size=args.batch_size,
                 device=args.device,
-                no_cache=args.no_cache,
+                use_cache=args.use_cache,
                 limit=args.limit,
                 seed=args.seed,
-                prompts=prompts,
+                prompts=args.prompts,
                 bootstrap_iters=args.bootstrap_iters,
             )
 
