from promptsource.templates import DatasetTemplates
from pprint import pprint
from typing import List, Union

import lm_eval.base

from . import anli
from . import blimp
from . import coqa
from . import crows_pairs_multilingual
from . import drop
from . import e2e_nlg_cleaned
from . import flores_101
from . import gem_asset_turk
from . import gem_mlsum
from . import gem_webnlg
from . import gem_xsum
from . import glue
from . import hans
from . import huff_post
from . import lama
from . import lince
from . import race
from . import superglue
from . import wino_bias
from . import wmt
<<<<<<< HEAD
from . import crd3
=======
from . import cnn_dailymail
from . import diabla
>>>>>>> 0c8b216f


########################################
# All tasks
########################################


TASK_REGISTRY = {
    # GLUE
    "cola": glue.CoLA,
    "mnli": glue.MNLI,
    "mnli_mismatched": glue.MNLIMismatched,
    "mrpc": glue.MRPC,
    "rte": glue.RTE,
    "qnli": glue.QNLI,
    "qqp": glue.QQP,
    # "stsb": glue.STSB, # not implemented yet
    "sst": glue.SST,
    "wnli": glue.WNLI,
    # SuperGLUE
    "boolq": superglue.BoolQ,
    "cb": superglue.CommitmentBank,
    "copa": superglue.Copa,
    "multirc": superglue.MultiRC,
    "record": superglue.ReCoRD,
    "wic": superglue.WordsInContext,
    "wsc": superglue.SGWinogradSchemaChallenge,
    "axg": superglue.WinogenderSchemaDiagnostics,
    "axb": superglue.BroadcoverageDiagnostics,
    # Order by benchmark/genre?
    "coqa": coqa.CoQA,
    "drop": drop.DROP,
    **gem_webnlg.construct_tasks(),
    # multilingual lambada
    **gem_asset_turk.construct_tasks(),
    "e2e_nlg_cleaned": e2e_nlg_cleaned.E2E_NLG_Cleaned,
    # formatted as gsarti/flores_101_[LANG]
    **flores_101.construct_tasks(),
    "lama_trex": lama.Trex,
    "lama_squad": lama.Squad,
    "lama_google_re": lama.google_re,
    "lama_concptnet": lama.Conceptnet,
    "race": race.RACE,
    # "naturalqs": naturalqs.NaturalQs, # not implemented yet
    "anli_r1": anli.ANLIRound1,
    "anli_r2": anli.ANLIRound2,
    "anli_r3": anli.ANLIRound3,
    "hans": hans.HANS,
    # BLiMP
    "blimp_adjunct_island": blimp.BlimpAdjunctIsland,
    "blimp_anaphor_gender_agreement": blimp.BlimpAnaphorGenderAgreement,
    "blimp_anaphor_number_agreement": blimp.BlimpAnaphorNumberAgreement,
    "blimp_animate_subject_passive": blimp.BlimpAnimateSubjectPassive,
    "blimp_animate_subject_trans": blimp.BlimpAnimateSubjectTrans,
    "blimp_causative": blimp.BlimpCausative,
    "blimp_complex_NP_island": blimp.BlimpComplex_NPIsland,
    "blimp_coordinate_structure_constraint_complex_left_branch": blimp.BlimpCoordinateStructureConstraintComplexLeftBranch,
    "blimp_coordinate_structure_constraint_object_extraction": blimp.BlimpCoordinateStructureConstraintObjectExtraction,
    "blimp_determiner_noun_agreement_1": blimp.BlimpDeterminerNounAgreement_1,
    "blimp_determiner_noun_agreement_2": blimp.BlimpDeterminerNounAgreement_2,
    "blimp_determiner_noun_agreement_irregular_1": blimp.BlimpDeterminerNounAgreementIrregular_1,
    "blimp_determiner_noun_agreement_irregular_2": blimp.BlimpDeterminerNounAgreementIrregular_2,
    "blimp_determiner_noun_agreement_with_adj_2": blimp.BlimpDeterminerNounAgreementWithAdj_2,
    "blimp_determiner_noun_agreement_with_adj_irregular_1": blimp.BlimpDeterminerNounAgreementWithAdjIrregular_1,
    "blimp_determiner_noun_agreement_with_adj_irregular_2": blimp.BlimpDeterminerNounAgreementWithAdjIrregular_2,
    "blimp_determiner_noun_agreement_with_adjective_1": blimp.BlimpDeterminerNounAgreementWithAdjective_1,
    "blimp_distractor_agreement_relational_noun": blimp.BlimpDistractorAgreementRelationalNoun,
    "blimp_distractor_agreement_relative_clause": blimp.BlimpDistractorAgreementRelativeClause,
    "blimp_drop_argument": blimp.BlimpDropArgument,
    "blimp_ellipsis_n_bar_1": blimp.BlimpEllipsisNBar_1,
    "blimp_ellipsis_n_bar_2": blimp.BlimpEllipsisNBar_2,
    "blimp_existential_there_object_raising": blimp.BlimpExistentialThereObjectRaising,
    "blimp_existential_there_quantifiers_1": blimp.BlimpExistentialThereQuantifiers_1,
    "blimp_existential_there_quantifiers_2": blimp.BlimpExistentialThereQuantifiers_2,
    "blimp_existential_there_subject_raising": blimp.BlimpExistentialThereSubjectRaising,
    "blimp_expletive_it_object_raising": blimp.BlimpExpletiveItObjectRaising,
    "blimp_inchoative": blimp.BlimpInchoative,
    "blimp_intransitive": blimp.BlimpIntransitive,
    "blimp_irregular_past_participle_adjectives": blimp.BlimpIrregularPastParticipleAdjectives,
    "blimp_irregular_past_participle_verbs": blimp.BlimpIrregularPastParticipleVerbs,
    "blimp_irregular_plural_subject_verb_agreement_1": blimp.BlimpIrregularPluralSubjectVerbAgreement_1,
    "blimp_irregular_plural_subject_verb_agreement_2": blimp.BlimpIrregularPluralSubjectVerbAgreement_2,
    "blimp_left_branch_island_echo_question": blimp.BlimpLeftBranchIslandEchoQuestion,
    "blimp_left_branch_island_simple_question": blimp.BlimpLeftBranchIslandSimpleQuestion,
    "blimp_matrix_question_npi_licensor_present": blimp.BlimpMatrixQuestionNpiLicensorPresent,
    "blimp_npi_present_1": blimp.BlimpNpiPresent_1,
    "blimp_npi_present_2": blimp.BlimpNpiPresent_2,
    "blimp_only_npi_licensor_present": blimp.BlimpOnlyNpiLicensorPresent,
    "blimp_only_npi_scope": blimp.BlimpOnlyNpiScope,
    "blimp_passive_1": blimp.BlimpPassive_1,
    "blimp_passive_2": blimp.BlimpPassive_2,
    "blimp_principle_A_c_command": blimp.BlimpPrinciple_ACCommand,
    "blimp_principle_A_case_1": blimp.BlimpPrinciple_ACase_1,
    "blimp_principle_A_case_2": blimp.BlimpPrinciple_ACase_2,
    "blimp_principle_A_domain_1": blimp.BlimpPrinciple_ADomain_1,
    "blimp_principle_A_domain_2": blimp.BlimpPrinciple_ADomain_2,
    "blimp_principle_A_domain_3": blimp.BlimpPrinciple_ADomain_3,
    "blimp_principle_A_reconstruction": blimp.BlimpPrinciple_AReconstruction,
    "blimp_regular_plural_subject_verb_agreement_1": blimp.BlimpRegularPluralSubjectVerbAgreement_1,
    "blimp_regular_plural_subject_verb_agreement_2": blimp.BlimpRegularPluralSubjectVerbAgreement_2,
    "blimp_sentential_negation_npi_licensor_present": blimp.BlimpSententialNegationNpiLicensorPresent,
    "blimp_sentential_negation_npi_scope": blimp.BlimpSententialNegationNpiScope,
    "blimp_sentential_subject_island": blimp.BlimpSententialSubjectIsland,
    "blimp_superlative_quantifiers_1": blimp.BlimpSuperlativeQuantifiers_1,
    "blimp_superlative_quantifiers_2": blimp.BlimpSuperlativeQuantifiers_2,
    "blimp_tough_vs_raising_1": blimp.BlimpToughVsRaising_1,
    "blimp_tough_vs_raising_2": blimp.BlimpToughVsRaising_2,
    "blimp_transitive": blimp.BlimpTransitive,
    "blimp_wh_island": blimp.BlimpWhIsland,
    "blimp_wh_questions_object_gap": blimp.BlimpWhQuestionsObjectGap,
    "blimp_wh_questions_subject_gap": blimp.BlimpWhQuestionsSubjectGap,
    "blimp_wh_questions_subject_gap_long_distance": blimp.BlimpWhQuestionsSubjectGapLongDistance,
    "blimp_wh_vs_that_no_gap": blimp.BlimpWhVsThatNoGap,
    "blimp_wh_vs_that_no_gap_long_distance": blimp.BlimpWhVsThatNoGapLongDistance,
    "blimp_wh_vs_that_with_gap": blimp.BlimpWhVsThatWithGap,
    "blimp_wh_vs_that_with_gap_long_distance": blimp.BlimpWhVsThatWithGapLongDistance,
    "cnn_dailymail": cnn_dailymail.CnnDailyMail,
    # GEM/mlsum
    "mlsum_es": gem_mlsum.GEMMLSUMEs,
    "mlsum_de": gem_mlsum.GEMMLSUMDe,
    "mlsum_es_covid_challenge_set": gem_mlsum.GEMMLSUMEsChallgeTestCovid,
    "mlsum_de_covid_challenge_set": gem_mlsum.GEMMLSUMDeChallgeTestCovid,
    # Requires manual download of data.
    # "storycloze_2016": storycloze.StoryCloze2016,
    # "storycloze_2018": storycloze.StoryCloze2018,
    # "sat": sat.SATAnalogies,
    # GEM/xum
    "gem_xsum": gem_xsum.GEMXSUM,
    "gem_xsum_challenge_sample": gem_xsum.GEMXSUMChallgeSample,
    "gem_xsum_challenge_test_backtranslation": gem_xsum.GEMXSUMChallgeTestBacktranslation,
    "gem_xsum_challenge_test_bfp_02": gem_xsum.GEMXSUMChallgeTestBFP02,
    "gem_xsum_challenge_test_bfp_05": gem_xsum.GEMXSUMChallgeTestBFP05,
    "gem_xsum_challenge_test_nopunc": gem_xsum.GEMXSUMChallgeTestNopunc,
    "gem_xsum_challenge_test_covid": gem_xsum.GEMXSUMChallgeTestCovid,
    # LAMA
    "lama-trex": lama.Trex,
    "lama-squad": lama.Squad,
    "lama-google_re": lama.google_re,
    "lama-concptnet": lama.Conceptnet,
    "bigscience-lama": lama.BigScienceLAMA,
    # WinoBias
    "wino_bias_type1_pro": wino_bias.WinoBiasType1Pro,
    "wino_bias_type1_anti": wino_bias.WinoBiasType1Anti,
    "wino_bias_type2_pro": wino_bias.WinoBiasType2Pro,
    "wino_bias_type2_anti": wino_bias.WinoBiasType2Anti,
    # Crows-Pairs
    "crows_pairs_english": crows_pairs_multilingual.CrowsPairsEnglish,
    "crows_pairs_french": crows_pairs_multilingual.CrowsPairsFrench,
    # News
    "huffpost": huff_post.HuffPost,
    # Code-switching
    "lince_sa": lince.LinCESentimentAnalysis,
    # CRD3
    "crd3": crd3.CRD3,
    # WMT
    **wmt.create_year_tasks(wmt.WMT14_TASKS),
    # DiaBLa
    "diabla": diabla.DiaBLa,
}


ALL_TASKS = sorted(list(TASK_REGISTRY))


def get_task(task_name):
    try:
        return TASK_REGISTRY[task_name]
    except KeyError as e:
        print("Available tasks:")
        pprint(TASK_REGISTRY)
        raise KeyError(f"Missing task {task_name}")


def get_task_name_from_object(task_object):
    for name, class_ in TASK_REGISTRY.items():
        if class_ is task_object:
            return name

    # this gives a mechanism for non-registered tasks to have a custom name anyways when reporting
    return (
        task_object.EVAL_HARNESS_NAME
        if hasattr(task_object, "EVAL_HARNESS_NAME")
        else type(task_object).__name__
    )


def get_task_dict(task_name_list: List[Union[str, lm_eval.base.Task]]):
    task_name_dict = {
        task_name: get_task(task_name)()
        for task_name in task_name_list
        if isinstance(task_name, str)
    }
    task_name_from_object_dict = {
        get_task_name_from_object(task_object): task_object
        for task_object in task_name_list
        if not isinstance(task_object, str)
    }
    assert set(task_name_dict.keys()).isdisjoint(set(task_name_from_object_dict.keys()))
    return {**task_name_dict, **task_name_from_object_dict}


def get_task_dict_promptsource(task_name_list: List[str]):
    """Loads a task instance for each prompt written for that task."""
    task_name_dict = {}

    for task_name in task_name_list:
        assert isinstance(task_name, str)

        # Static version of the Task Use this to get HF dataset path / name.
        static_task_obj = get_task(task_name)

        if issubclass(static_task_obj, lm_eval.base.PromptSourceTask):
            # Create the proper task name arg for DatasetTemplates.
            sub_task = (
                f"/{static_task_obj.DATASET_NAME}"
                if static_task_obj.DATASET_NAME
                else ""
            )
            ps_task_name = f"{static_task_obj.DATASET_PATH}{sub_task}"

            task_prompts = DatasetTemplates(ps_task_name)
            for prompt_name in task_prompts.all_template_names:
                prompt = task_prompts[prompt_name]
                # NOTE: We choose a sep that can be easily split.
                task_name_dict[f"{task_name}+{prompt_name}"] = get_task(task_name)(
                    prompt=prompt
                )
        else:
            # This is a task with a null prompt.
            # Right now, the only use case are `PerplexityTask`s.
            task_name_dict[f"{task_name}+null"] = static_task_obj()
    return task_name_dict<|MERGE_RESOLUTION|>--- conflicted
+++ resolved
@@ -24,13 +24,9 @@
 from . import superglue
 from . import wino_bias
 from . import wmt
-<<<<<<< HEAD
 from . import crd3
-=======
 from . import cnn_dailymail
 from . import diabla
->>>>>>> 0c8b216f
-
 
 ########################################
 # All tasks
