import collections
import itertools
import pathlib
import random

import lm_eval.metrics
import lm_eval.models
import lm_eval.tasks
import lm_eval.base
import promptsource
import numpy as np

from promptsource.templates import DatasetTemplates
from lm_eval.utils import positional_deprecated, run_task_tests, set_seed


@positional_deprecated
def simple_evaluate(
    model,
    model_args=None,
    tasks=[],
    num_fewshot=0,
    batch_size=None,
    device=None,
    no_cache=False,
    limit=None,
    bootstrap_iters=100000,
    description_dict=None,
    check_integrity=False,
    seed=1234,
):
    """Instantiate and evaluate a model on a list of tasks.

    :param model: Union[str, LM]
        Name of model or LM object, see lm_eval.models.get_model
    :param model_args: Optional[str]
        String arguments for each model class, see LM.create_from_arg_string.
        Ignored if `model` argument is a LM object.
    :param tasks: list[Union[str, Task]]
        List of task names or Task objects. Task objects will be taken to have name task.EVAL_HARNESS_NAME if defined and type(task).__name__ otherwise.
    :param num_fewshot: int
        Number of examples in few-shot context
    :param batch_size: int, optional
        Batch size for model
    :param device: str, optional
        PyTorch device (e.g. "cpu" or "cuda:0") for running models
    :param no_cache: bool
        Whether or not to cache
    :param limit: int, optional
        Limit the number of examples per task (only use this for testing)
    :param bootstrap_iters:
        Number of iterations for bootstrap statistics
    :param description_dict: dict[str, str]
        Dictionary of custom task descriptions of the form: `task_name: description`
    :param check_integrity: bool
        Whether to run the relevant part of the test suite for the tasks
    :return
        Dictionary of results
    """
<<<<<<< HEAD
    random.seed(seed)
    np.random.seed(seed)

=======
    set_seed(1234)
>>>>>>> 55416c22
    assert tasks != [], "No tasks specified"

    if isinstance(model, str):
        if model_args is None:
            model_args = ""
        lm = lm_eval.models.get_model(model).create_from_arg_string(
            model_args, {"batch_size": batch_size, "device": device}
        )
    else:
        assert isinstance(model, lm_eval.base.LM)
        lm = model

    # TODO: Hard-code turning off cache while testing. Remove once testing is completed.
    no_cache = True
    if not no_cache:
        lm = lm_eval.base.CachingLM(
            lm,
            "lm_cache/"
            + model
            + "_"
            + model_args.replace("=", "-").replace(",", "_").replace("/", "-")
            + ".db",
        )

    task_dict = lm_eval.tasks.get_task_dict_promptsource(tasks)

    if check_integrity:
        run_task_tests(task_list=tasks)

    results = evaluate(
        lm=lm,
        task_dict=task_dict,
        num_fewshot=num_fewshot,
        limit=limit,
        description_dict=description_dict,
    )

    # add info about the model and few shot config
    results["config"] = {
        "model": model,
        "model_args": model_args,
        "num_fewshot": num_fewshot,
        "batch_size": batch_size,
        "device": device,
        "no_cache": no_cache,
        "limit": limit,
        "bootstrap_iters": bootstrap_iters,
        "description_dict": description_dict,
    }

    return results


@positional_deprecated
def evaluate(
    lm,
    task_dict,
    provide_description=None,
    num_fewshot=0,
    limit=None,
    bootstrap_iters=100000,
    description_dict=None,
):
    """Instantiate and evaluate a model on a list of tasks.

    :param lm: obj
        Language Model
    :param task_dict: dict[str, Task]
        Dictionary of tasks. Tasks will be taken to have name task.EVAL_HARNESS_NAME if defined and type(task).__name__ otherwise.
    :param provide_description: bool
        Not implemented, and this option is deprecated and will be removed in a future version in favor of a different description providing method
    :param num_fewshot: int
        Number of examples in few-shot context
    :param limit: int, optional
        Limit the number of examples per task (only use this for testing)
    :param bootstrap_iters:
        Number of iterations for bootstrap statistics
    :param description_dict: dict[str, str]
        Dictionary of custom task descriptions of the form: `task_name: description`
    :return
        Dictionary of results
    """
    # TODO: completely refactor this entire function to not be a huge mess, ideally breaking it down into smaller pieces

    # TODO: todo: implement proper description-providing system
    assert not provide_description  # not implemented.
    if provide_description is not None:
        # nudge people to not specify it at all
        print(
            "WARNING: provide_description is deprecated and will be removed in a future version in favor of description_dict"
        )

    task_dict_items = [
        (name, task)
        for name, task in task_dict.items()
        if (task.has_validation_docs() or task.has_test_docs())
    ]

    results = collections.defaultdict(dict)
    versions = collections.defaultdict(dict)

    requests = collections.defaultdict(list)
    requests_origin = collections.defaultdict(list)

    # If we ever run into issues where the eval tasks don't fit in memory and we can't afford a machine with bigger
    # memory, we can always modify this plumbing to support that, but I didn't want to include it just yet because
    # over-engineering is bad (or we could make it write the requests to disk and then read them back out again
    #  - probably using an sqlite db because of all the moving parts we have

    # TODO: we need unit tests & sanity checks or something to ensure that the return of `validation_docs` is stable
    docs = {}

    # get lists of each type of request
    for task_prompt_name, task in task_dict_items:
        versions[task_prompt_name] = task.VERSION
        # default to test doc, fall back to val doc if validation unavailable
        # TODO: the test-fallback-to-val system isn't final, we should revisit it at some point
        if task.has_test_docs():
            task_doc_func = task.test_docs
        elif task.has_validation_docs():
            task_doc_func = task.validation_docs
        else:
            raise RuntimeError("Task has neither test_docs nor validation_docs")

        # deterministically shuffle docs and chop off the first `limit` because sometimes docs are in some kind of order
        task_docs = list(enumerate(list(task_doc_func())))
        rnd = random.Random()
        rnd.seed(42)
        rnd.shuffle(task_docs)

        description = (
            description_dict[task_prompt_name]
            if description_dict and task_prompt_name in description_dict
            else ""
        )

        for doc_id, (original_doc_id, doc) in enumerate(
            itertools.islice(task_docs, 0, limit)
        ):
            if task.invalid_doc_for_prompt(doc):
                continue

            docs[(task_prompt_name, doc_id)] = doc
            ctx, fewshotex_logging_info = task.fewshot_context(
                doc=doc, num_fewshot=num_fewshot, rnd=rnd, description=description
            )
            fewshotex_logging_info["doc_id"] = original_doc_id
            args = {"num_fewshot": num_fewshot}
            reqs = task.construct_requests(doc, ctx, args)
            if not isinstance(reqs, (list, tuple)):
                reqs = [reqs]
            for i, req in enumerate(reqs):
                requests[req.request_type].append(req)
                # i: index in requests for a single task instance
                # doc_id: unique id that we can get back to a doc using `docs`
                requests_origin[req.request_type].append(
                    (i, task_prompt_name, doc, doc_id, fewshotex_logging_info)
                )

    # all responses for each (task, doc)
    process_res_queue = collections.defaultdict(list)

    # execute each type of request
    for reqtype, reqs in requests.items():
        # TODO: right now, this code runs multiple separate LM requests for multiple Requests differing
        #       only in index. We could implement some kind of caching, but that would be more of a band-aid
        #       solution. we could also implement some kind of auto-grouping here;
        #       they should end up next to each other.

        print("Running", reqtype, "requests")
        resps = getattr(lm, reqtype)([req.args for req in reqs])
        resps = [
            x if req.index is None else x[req.index] for x, req in zip(resps, reqs)
        ]

        for resp, (i, task_prompt_name, doc, doc_id, fewshotex_logging_info) in zip(
            resps, requests_origin[reqtype]
        ):
            process_res_queue[(task_prompt_name, doc_id)].append(
                (i, resp, fewshotex_logging_info)
            )

    vals = collections.defaultdict(list)

    # unpack results and sort back in order and return control to Task
    examples = []
    for (task_prompt_name, doc_id), per_doc_requests in process_res_queue.items():
        per_doc_requests.sort(key=lambda x: x[0])
        per_doc_results = [x[1] for x in per_doc_requests]
        fewshot_logging_info = [x[2] for x in per_doc_requests][0]

        task = task_dict[task_prompt_name]
        doc = docs[(task_prompt_name, doc_id)]

        output = task.process_results(doc, per_doc_results)
        if task.save_examples:
            metrics, example = output
            example.update(fewshot_logging_info)
            example.update(task.get_logging_info())
            examples.append(example)
        else:
            metrics = output
            example = fewshot_logging_info
            example.update(task.get_logging_info())
            examples.append(example)

        for metric, value in metrics.items():
            vals[(task_prompt_name, metric)].append(value)

    # aggregate results
    metric_results = []
    for (task_prompt_name, metric), items in vals.items():
        task_name, prompt_name = task_prompt_name.split("+")

        results[task_prompt_name]["task_name"] = task_name
        results[task_prompt_name]["prompt_name"] = prompt_name
        task = task_dict[task_prompt_name]
        results[task_prompt_name][metric] = task.aggregation()[metric](items)

        _metric_results = {
            "task_name": task_name,
            "prompt_name": prompt_name,
            metric: task.aggregation()[metric](items),
            **task.get_logging_info(),
        }

        # hotfix: bleu, chrf, ter seem to be really expensive to bootstrap
        # so we run them less iterations. still looking for a cleaner way to do this
        stderr = lm_eval.metrics.stderr_for_metric(
            metric=task.aggregation()[metric],
            bootstrap_iters=min(bootstrap_iters, 1000)
            if metric in ["bleu", "chrf", "ter"]
            else bootstrap_iters,
        )
        if stderr is not None:
            results[task_prompt_name][metric + "_stderr"] = stderr(items)
            _metric_results[metric + "_stderr"] = stderr(items)
        metric_results.append(_metric_results)

    return {
        # List of results that tracks the averages per model and prompt.
        "results": metric_results,
        "versions": dict(versions),
        # List of all prompt x doc examples with additional information in it.
        "examples": examples,
        # Original results used for generating the table when running this file.
        "table_results": dict(results),
    }


def make_table(result_dict):
    """Generate table of results."""
    from pytablewriter import MarkdownTableWriter, LatexTableWriter

    md_writer = MarkdownTableWriter()
    latex_writer = LatexTableWriter()
    md_writer.headers = ["Task", "Prompt", "Version", "Metric", "Value", "", "Stderr"]
    latex_writer.headers = [
        "Task",
        "Prompt",
        "Version",
        "Metric",
        "Value",
        "",
        "Stderr",
    ]

    values = []
    for k, dic in result_dict["table_results"].items():
        version = result_dict["versions"][k]
        for m, v in dic.items():
            if m.endswith("_stderr"):
                continue
            if "_name" in m:
                continue
            if m + "_stderr" in dic:
                se = dic[m + "_stderr"]
                values.append(
                    [
                        dic["task_name"],
                        dic["prompt_name"],
                        version,
                        m,
                        "%.4f" % v,
                        "±",
                        "%.4f" % se,
                    ]
                )
            else:
                values.append(
                    [
                        dic["task_name"],
                        dic["prompt_name"],
                        version,
                        m,
                        "%.4f" % v,
                        "",
                        "",
                    ]
                )
            k = ""
            version = ""
    md_writer.value_matrix = values
    latex_writer.value_matrix = values

    # todo: make latex table look good
    # print(latex_writer.dumps())

    return md_writer.dumps()<|MERGE_RESOLUTION|>--- conflicted
+++ resolved
@@ -57,13 +57,7 @@
     :return
         Dictionary of results
     """
-<<<<<<< HEAD
-    random.seed(seed)
-    np.random.seed(seed)
-
-=======
     set_seed(1234)
->>>>>>> 55416c22
     assert tasks != [], "No tasks specified"
 
     if isinstance(model, str):
