--- conflicted
+++ resolved
@@ -28,11 +28,9 @@
 from . import cnn_dailymail
 from . import diabla
 from . import schema_guided_dstc8
-
-<<<<<<< HEAD
-=======
 from . import piaf
->>>>>>> 9d825e33
+
+
 ########################################
 # All tasks
 ########################################
