from promptsource.templates import DatasetTemplates
from pprint import pprint
from typing import List, Union

import lm_eval.base

from . import anli
from . import blimp
from . import coqa
from . import crows_pairs_multilingual
from . import drop
from . import e2e_nlg_cleaned
from . import flores_101
from . import gem_asset_turk
from . import gem_mlsum
from . import gem_webnlg
from . import gem_xsum
from . import glue
from . import hans
from . import huff_post
from . import lama
from . import lince
from . import race
from . import superglue
from . import wino_bias
from . import wmt
<<<<<<< HEAD
from . import cnn_dailymail

=======
from . import diabla
>>>>>>> 235e19c9


########################################
# All tasks
########################################


TASK_REGISTRY = {
    # GLUE
    "cola": glue.CoLA,
    "mnli": glue.MNLI,
    "mnli_mismatched": glue.MNLIMismatched,
    "mrpc": glue.MRPC,
    "rte": glue.RTE,
    "qnli": glue.QNLI,
    "qqp": glue.QQP,
    # "stsb": glue.STSB, # not implemented yet
    "sst": glue.SST,
    "wnli": glue.WNLI,
    # SuperGLUE
    "boolq": superglue.BoolQ,
    "cb": superglue.CommitmentBank,
    "copa": superglue.Copa,
    "multirc": superglue.MultiRC,
    "record": superglue.ReCoRD,
    "wic": superglue.WordsInContext,
    "wsc": superglue.SGWinogradSchemaChallenge,
    "axg": superglue.WinogenderSchemaDiagnostics,
    "axb": superglue.BroadcoverageDiagnostics,
    # Order by benchmark/genre?
    "coqa": coqa.CoQA,
    "drop": drop.DROP,
    **gem_webnlg.construct_tasks(),
    # multilingual lambada
    **gem_asset_turk.construct_tasks(),
    "e2e_nlg_cleaned": e2e_nlg_cleaned.E2E_NLG_Cleaned,
    # formatted as gsarti/flores_101_[LANG]
    **flores_101.construct_tasks(),
    "lama_trex": lama.Trex,
    "lama_squad": lama.Squad,
    "lama_google_re": lama.google_re,
    "lama_concptnet": lama.Conceptnet,
    "race": race.RACE,
    # "naturalqs": naturalqs.NaturalQs, # not implemented yet
    "anli_r1": anli.ANLIRound1,
    "anli_r2": anli.ANLIRound2,
    "anli_r3": anli.ANLIRound3,
    "hans": hans.HANS,
    # BLiMP
    "blimp_adjunct_island": blimp.BlimpAdjunctIsland,
    "blimp_anaphor_gender_agreement": blimp.BlimpAnaphorGenderAgreement,
    "blimp_anaphor_number_agreement": blimp.BlimpAnaphorNumberAgreement,
    "blimp_animate_subject_passive": blimp.BlimpAnimateSubjectPassive,
    "blimp_animate_subject_trans": blimp.BlimpAnimateSubjectTrans,
    "blimp_causative": blimp.BlimpCausative,
    "blimp_complex_NP_island": blimp.BlimpComplex_NPIsland,
    "blimp_coordinate_structure_constraint_complex_left_branch": blimp.BlimpCoordinateStructureConstraintComplexLeftBranch,
    "blimp_coordinate_structure_constraint_object_extraction": blimp.BlimpCoordinateStructureConstraintObjectExtraction,
    "blimp_determiner_noun_agreement_1": blimp.BlimpDeterminerNounAgreement_1,
    "blimp_determiner_noun_agreement_2": blimp.BlimpDeterminerNounAgreement_2,
    "blimp_determiner_noun_agreement_irregular_1": blimp.BlimpDeterminerNounAgreementIrregular_1,
    "blimp_determiner_noun_agreement_irregular_2": blimp.BlimpDeterminerNounAgreementIrregular_2,
    "blimp_determiner_noun_agreement_with_adj_2": blimp.BlimpDeterminerNounAgreementWithAdj_2,
    "blimp_determiner_noun_agreement_with_adj_irregular_1": blimp.BlimpDeterminerNounAgreementWithAdjIrregular_1,
    "blimp_determiner_noun_agreement_with_adj_irregular_2": blimp.BlimpDeterminerNounAgreementWithAdjIrregular_2,
    "blimp_determiner_noun_agreement_with_adjective_1": blimp.BlimpDeterminerNounAgreementWithAdjective_1,
    "blimp_distractor_agreement_relational_noun": blimp.BlimpDistractorAgreementRelationalNoun,
    "blimp_distractor_agreement_relative_clause": blimp.BlimpDistractorAgreementRelativeClause,
    "blimp_drop_argument": blimp.BlimpDropArgument,
    "blimp_ellipsis_n_bar_1": blimp.BlimpEllipsisNBar_1,
    "blimp_ellipsis_n_bar_2": blimp.BlimpEllipsisNBar_2,
    "blimp_existential_there_object_raising": blimp.BlimpExistentialThereObjectRaising,
    "blimp_existential_there_quantifiers_1": blimp.BlimpExistentialThereQuantifiers_1,
    "blimp_existential_there_quantifiers_2": blimp.BlimpExistentialThereQuantifiers_2,
    "blimp_existential_there_subject_raising": blimp.BlimpExistentialThereSubjectRaising,
    "blimp_expletive_it_object_raising": blimp.BlimpExpletiveItObjectRaising,
    "blimp_inchoative": blimp.BlimpInchoative,
    "blimp_intransitive": blimp.BlimpIntransitive,
    "blimp_irregular_past_participle_adjectives": blimp.BlimpIrregularPastParticipleAdjectives,
    "blimp_irregular_past_participle_verbs": blimp.BlimpIrregularPastParticipleVerbs,
    "blimp_irregular_plural_subject_verb_agreement_1": blimp.BlimpIrregularPluralSubjectVerbAgreement_1,
    "blimp_irregular_plural_subject_verb_agreement_2": blimp.BlimpIrregularPluralSubjectVerbAgreement_2,
    "blimp_left_branch_island_echo_question": blimp.BlimpLeftBranchIslandEchoQuestion,
    "blimp_left_branch_island_simple_question": blimp.BlimpLeftBranchIslandSimpleQuestion,
    "blimp_matrix_question_npi_licensor_present": blimp.BlimpMatrixQuestionNpiLicensorPresent,
    "blimp_npi_present_1": blimp.BlimpNpiPresent_1,
    "blimp_npi_present_2": blimp.BlimpNpiPresent_2,
    "blimp_only_npi_licensor_present": blimp.BlimpOnlyNpiLicensorPresent,
    "blimp_only_npi_scope": blimp.BlimpOnlyNpiScope,
    "blimp_passive_1": blimp.BlimpPassive_1,
    "blimp_passive_2": blimp.BlimpPassive_2,
    "blimp_principle_A_c_command": blimp.BlimpPrinciple_ACCommand,
    "blimp_principle_A_case_1": blimp.BlimpPrinciple_ACase_1,
    "blimp_principle_A_case_2": blimp.BlimpPrinciple_ACase_2,
    "blimp_principle_A_domain_1": blimp.BlimpPrinciple_ADomain_1,
    "blimp_principle_A_domain_2": blimp.BlimpPrinciple_ADomain_2,
    "blimp_principle_A_domain_3": blimp.BlimpPrinciple_ADomain_3,
    "blimp_principle_A_reconstruction": blimp.BlimpPrinciple_AReconstruction,
    "blimp_regular_plural_subject_verb_agreement_1": blimp.BlimpRegularPluralSubjectVerbAgreement_1,
    "blimp_regular_plural_subject_verb_agreement_2": blimp.BlimpRegularPluralSubjectVerbAgreement_2,
    "blimp_sentential_negation_npi_licensor_present": blimp.BlimpSententialNegationNpiLicensorPresent,
    "blimp_sentential_negation_npi_scope": blimp.BlimpSententialNegationNpiScope,
    "blimp_sentential_subject_island": blimp.BlimpSententialSubjectIsland,
    "blimp_superlative_quantifiers_1": blimp.BlimpSuperlativeQuantifiers_1,
    "blimp_superlative_quantifiers_2": blimp.BlimpSuperlativeQuantifiers_2,
    "blimp_tough_vs_raising_1": blimp.BlimpToughVsRaising_1,
    "blimp_tough_vs_raising_2": blimp.BlimpToughVsRaising_2,
    "blimp_transitive": blimp.BlimpTransitive,
    "blimp_wh_island": blimp.BlimpWhIsland,
    "blimp_wh_questions_object_gap": blimp.BlimpWhQuestionsObjectGap,
    "blimp_wh_questions_subject_gap": blimp.BlimpWhQuestionsSubjectGap,
    "blimp_wh_questions_subject_gap_long_distance": blimp.BlimpWhQuestionsSubjectGapLongDistance,
    "blimp_wh_vs_that_no_gap": blimp.BlimpWhVsThatNoGap,
    "blimp_wh_vs_that_no_gap_long_distance": blimp.BlimpWhVsThatNoGapLongDistance,
    "blimp_wh_vs_that_with_gap": blimp.BlimpWhVsThatWithGap,
    "blimp_wh_vs_that_with_gap_long_distance": blimp.BlimpWhVsThatWithGapLongDistance,
    "cnn_dailymail": cnn_dailymail.CnnDailyMail,
    # GEM/mlsum
    "mlsum_es": gem_mlsum.GEMMLSUMEs,
    "mlsum_de": gem_mlsum.GEMMLSUMDe,
    "mlsum_es_covid_challenge_set": gem_mlsum.GEMMLSUMEsChallgeTestCovid,
    "mlsum_de_covid_challenge_set": gem_mlsum.GEMMLSUMDeChallgeTestCovid,
    # Requires manual download of data.
    # "storycloze_2016": storycloze.StoryCloze2016,
    # "storycloze_2018": storycloze.StoryCloze2018,
    # "sat": sat.SATAnalogies,
    # GEM/xum
    "gem_xsum": gem_xsum.GEMXSUM,
    "gem_xsum_challenge_sample": gem_xsum.GEMXSUMChallgeSample,
    "gem_xsum_challenge_test_backtranslation": gem_xsum.GEMXSUMChallgeTestBacktranslation,
    "gem_xsum_challenge_test_bfp_02": gem_xsum.GEMXSUMChallgeTestBFP02,
    "gem_xsum_challenge_test_bfp_05": gem_xsum.GEMXSUMChallgeTestBFP05,
    "gem_xsum_challenge_test_nopunc": gem_xsum.GEMXSUMChallgeTestNopunc,
    "gem_xsum_challenge_test_covid": gem_xsum.GEMXSUMChallgeTestCovid,
    # LAMA
    "lama-trex": lama.Trex,
    "lama-squad": lama.Squad,
    "lama-google_re": lama.google_re,
    "lama-concptnet": lama.Conceptnet,
    "bigscience-lama": lama.BigScienceLAMA,
    # WinoBias
    "wino_bias_type1_pro": wino_bias.WinoBiasType1Pro,
    "wino_bias_type1_anti": wino_bias.WinoBiasType1Anti,
    "wino_bias_type2_pro": wino_bias.WinoBiasType2Pro,
    "wino_bias_type2_anti": wino_bias.WinoBiasType2Anti,
    # Crows-Pairs
    "crows_pairs_english": crows_pairs_multilingual.CrowsPairsEnglish,
    "crows_pairs_french": crows_pairs_multilingual.CrowsPairsFrench,
    # News
    "huffpost": huff_post.HuffPost,
    # Code-switching
    "lince_sa": lince.LinCESentimentAnalysis,
    # WMT
    **wmt.create_year_tasks(wmt.WMT14_TASKS),
    # DiaBLa
    "diabla": diabla.DiaBLa,
}


ALL_TASKS = sorted(list(TASK_REGISTRY))


def get_task(task_name):
    try:
        return TASK_REGISTRY[task_name]
    except KeyError as e:
        print("Available tasks:")
        pprint(TASK_REGISTRY)
        raise KeyError(f"Missing task {task_name}")


def get_task_name_from_object(task_object):
    for name, class_ in TASK_REGISTRY.items():
        if class_ is task_object:
            return name

    # this gives a mechanism for non-registered tasks to have a custom name anyways when reporting
    return (
        task_object.EVAL_HARNESS_NAME
        if hasattr(task_object, "EVAL_HARNESS_NAME")
        else type(task_object).__name__
    )


def get_task_dict(task_name_list: List[Union[str, lm_eval.base.Task]]):
    task_name_dict = {
        task_name: get_task(task_name)()
        for task_name in task_name_list
        if isinstance(task_name, str)
    }
    task_name_from_object_dict = {
        get_task_name_from_object(task_object): task_object
        for task_object in task_name_list
        if not isinstance(task_object, str)
    }
    assert set(task_name_dict.keys()).isdisjoint(set(task_name_from_object_dict.keys()))
    return {**task_name_dict, **task_name_from_object_dict}


def get_task_dict_promptsource(task_name_list: List[str]):
    """Loads a task instance for each prompt written for that task."""
    task_name_dict = {}

    for task_name in task_name_list:
        assert isinstance(task_name, str)

        # Static version of the Task Use this to get HF dataset path / name.
        static_task_obj = get_task(task_name)

        if issubclass(static_task_obj, lm_eval.base.PromptSourceTask):
            # Create the proper task name arg for DatasetTemplates.
            sub_task = (
                f"/{static_task_obj.DATASET_NAME}"
                if static_task_obj.DATASET_NAME
                else ""
            )
            ps_task_name = f"{static_task_obj.DATASET_PATH}{sub_task}"

            task_prompts = DatasetTemplates(ps_task_name)
            for prompt_name in task_prompts.all_template_names:
                prompt = task_prompts[prompt_name]
                # NOTE: We choose a sep that can be easily split.
                task_name_dict[f"{task_name}+{prompt_name}"] = get_task(task_name)(
                    prompt=prompt
                )
        else:
            # This is a task with a null prompt.
            # Right now, the only use case are `PerplexityTask`s.
            task_name_dict[f"{task_name}+null"] = static_task_obj()
    return task_name_dict<|MERGE_RESOLUTION|>--- conflicted
+++ resolved
@@ -24,12 +24,8 @@
 from . import superglue
 from . import wino_bias
 from . import wmt
-<<<<<<< HEAD
 from . import cnn_dailymail
-
-=======
 from . import diabla
->>>>>>> 235e19c9
 
 
 ########################################
