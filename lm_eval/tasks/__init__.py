from promptsource.templates import DatasetTemplates
from pprint import pprint
from typing import List, Union

import sacrebleu
import lm_eval.base

from . import anli
from . import blimp
<<<<<<< HEAD
from . import asdiv
from . import gsm8k
from . import storycloze
from . import hans
from . import gem_webnlg
from . import lama

# from . import e2e_nlg_cleaned
from . import gem_xsum
from . import gem_mlsum
from . import wino_bias
=======
from . import coqa
from . import crows_pairs_multilingual
from . import drop
>>>>>>> 738a3cf1
from . import e2e_nlg_cleaned
from . import gem_asset_turk
from . import gem_mlsum
from . import gem_webnlg
from . import gem_xsum
from . import glue
from . import hans
from . import huff_post
from . import lama
<<<<<<< HEAD
from . import bias_shades
from . import jigsaw_unintended_bias

from . import HuffPost

########################################
# Translation tasks
########################################

# 6 total
gpt3_translation_benchmarks = {
    "wmt14": ["en-fr", "fr-en"],  # French
    "wmt16": ["en-ro", "ro-en", "de-en", "en-de"],  # German, Romanian
}


# 28 total
selected_translation_benchmarks = {
    **gpt3_translation_benchmarks,
    "wmt20": sacrebleu.get_langpairs_for_testset("wmt20"),
    "iwslt17": ["en-ar", "ar-en"],  # Arabic
}

# 319 total
all_translation_benchmarks = {
    ts: sacrebleu.get_langpairs_for_testset(ts)
    for ts in sacrebleu.get_available_testsets()
}
=======
from . import lince
from . import race
from . import superglue
from . import wino_bias
from . import wmt
>>>>>>> 738a3cf1


########################################
# All tasks
########################################


TASK_REGISTRY = {
    # GLUE
    "cola": glue.CoLA,
    "mnli": glue.MNLI,
    "mnli_mismatched": glue.MNLIMismatched,
    "mrpc": glue.MRPC,
    "rte": glue.RTE,
    "qnli": glue.QNLI,
    "qqp": glue.QQP,
    # "stsb": glue.STSB, # not implemented yet
    "sst": glue.SST,
    "wnli": glue.WNLI,
    # SuperGLUE
    "boolq": superglue.BoolQ,
    "cb": superglue.CommitmentBank,
    "copa": superglue.Copa,
    "multirc": superglue.MultiRC,
    "record": superglue.ReCoRD,
    "wic": superglue.WordsInContext,
    "wsc": superglue.SGWinogradSchemaChallenge,
    "axg": superglue.WinogenderSchemaDiagnostics,
    "axb": superglue.BroadcoverageDiagnostics,
    # Order by benchmark/genre?
    "coqa": coqa.CoQA,
    "drop": drop.DROP,
    **gem_webnlg.construct_tasks(),
    # multilingual lambada
    **gem_asset_turk.construct_tasks(),
    "e2e_nlg_cleaned": e2e_nlg_cleaned.E2E_NLG_Cleaned,
    "lama_trex": lama.Trex,
    "lama_squad": lama.Squad,
    "lama_google_re": lama.google_re,
    "lama_concptnet": lama.Conceptnet,
    "race": race.RACE,
    # "naturalqs": naturalqs.NaturalQs, # not implemented yet
    "anli_r1": anli.ANLIRound1,
    "anli_r2": anli.ANLIRound2,
    "anli_r3": anli.ANLIRound3,
    "hans": hans.HANS,
<<<<<<< HEAD
    "ethics_cm": hendrycks_ethics.EthicsCM,
    "ethics_deontology": hendrycks_ethics.EthicsDeontology,
    "ethics_justice": hendrycks_ethics.EthicsJustice,
    "ethics_utilitarianism_original": hendrycks_ethics.EthicsUtilitarianismOriginal,
    "ethics_utilitarianism": hendrycks_ethics.EthicsUtilitarianism,
    "ethics_virtue": hendrycks_ethics.EthicsVirtue,
    # "tydiqa_primary" : TyDiQA.Primary, not implemented yet
    # "tydiqa_secondary" : TyDiQA.Secondary, not implemented yet
    "truthfulqa_mc": truthfulqa.TruthfulQAMultipleChoice,
    "truthfulqa_gen": truthfulqa.TruthfulQAGeneration,
    # dialogue
    "mutual": mutual.MuTual,
    "mutual_plus": mutual.MuTualPlus,
    # math
    "math_algebra": hendrycks_math.MathAlgebra,
    "math_counting_and_prob": hendrycks_math.MathCountingAndProbability,
    "math_geometry": hendrycks_math.MathGeometry,
    "math_intermediate_algebra": hendrycks_math.MathIntermediateAlgebra,
    "math_num_theory": hendrycks_math.MathNumberTheory,
    "math_prealgebra": hendrycks_math.MathPrealgebra,
    "math_precalc": hendrycks_math.MathPrecalculus,
    "math_asdiv": asdiv.Asdiv,
    "gsm8k": gsm8k.GradeSchoolMath8K,
    # arithmetic
    "arithmetic_2da": arithmetic.Arithmetic2DPlus,
    "arithmetic_2ds": arithmetic.Arithmetic2DMinus,
    "arithmetic_3da": arithmetic.Arithmetic3DPlus,
    "arithmetic_3ds": arithmetic.Arithmetic3DMinus,
    "arithmetic_4da": arithmetic.Arithmetic4DPlus,
    "arithmetic_4ds": arithmetic.Arithmetic4DMinus,
    "arithmetic_5da": arithmetic.Arithmetic5DPlus,
    "arithmetic_5ds": arithmetic.Arithmetic5DMinus,
    "arithmetic_2dm": arithmetic.Arithmetic2DMultiplication,
    "arithmetic_1dc": arithmetic.Arithmetic1DComposite,
    # TODO Perhaps make these groups of tasks
    #   e.g. anli, arithmetic, openai_translations, harness_translations
    # hendrycksTest (57 tasks)
    **hendrycks_test.create_all_tasks(),
    # e.g. wmt14-fr-en
    **translation.create_tasks_from_benchmarks(gpt3_translation_benchmarks),
    # chef's selection, mostly wmt20
    **translation.create_tasks_from_benchmarks(selected_translation_benchmarks),
    # Word Scrambling and Manipulation Tasks
    "anagrams1": unscramble.Anagrams1,
    "anagrams2": unscramble.Anagrams2,
    "cycle_letters": unscramble.CycleLetters,
    "random_insertion": unscramble.RandomInsertion,
    "reversed_words": unscramble.ReversedWords,
    # Pile
    "pile_arxiv": pile.PileArxiv,
    "pile_books3": pile.PileBooks3,
    "pile_bookcorpus2": pile.PileBookCorpus2,
    "pile_dm-mathematics": pile.PileDmMathematics,
    "pile_enron": pile.PileEnron,
    "pile_europarl": pile.PileEuroparl,
    "pile_freelaw": pile.PileFreeLaw,
    "pile_github": pile.PileGithub,
    "pile_gutenberg": pile.PileGutenberg,
    "pile_hackernews": pile.PileHackernews,
    "pile_nih-exporter": pile.PileNIHExporter,
    "pile_opensubtitles": pile.PileOpenSubtitles,
    "pile_openwebtext2": pile.PileOpenWebText2,
    "pile_philpapers": pile.PilePhilPapers,
    "pile_pile-cc": pile.PilePileCc,
    "pile_pubmed-abstracts": pile.PilePubmedAbstracts,
    "pile_pubmed-central": pile.PilePubmedCentral,
    "pile_stackexchange": pile.PileStackExchange,
    "pile_uspto": pile.PileUspto,
    "pile_ubuntu-irc": pile.PileUbuntuIrc,
    "pile_wikipedia": pile.PileWikipedia,
    "pile_youtubesubtitles": pile.PileYoutubeSubtitles,
=======
>>>>>>> 738a3cf1
    # BLiMP
    "blimp_adjunct_island": blimp.BlimpAdjunctIsland,
    "blimp_anaphor_gender_agreement": blimp.BlimpAnaphorGenderAgreement,
    "blimp_anaphor_number_agreement": blimp.BlimpAnaphorNumberAgreement,
    "blimp_animate_subject_passive": blimp.BlimpAnimateSubjectPassive,
    "blimp_animate_subject_trans": blimp.BlimpAnimateSubjectTrans,
    "blimp_causative": blimp.BlimpCausative,
    "blimp_complex_NP_island": blimp.BlimpComplex_NPIsland,
    "blimp_coordinate_structure_constraint_complex_left_branch": blimp.BlimpCoordinateStructureConstraintComplexLeftBranch,
    "blimp_coordinate_structure_constraint_object_extraction": blimp.BlimpCoordinateStructureConstraintObjectExtraction,
    "blimp_determiner_noun_agreement_1": blimp.BlimpDeterminerNounAgreement_1,
    "blimp_determiner_noun_agreement_2": blimp.BlimpDeterminerNounAgreement_2,
    "blimp_determiner_noun_agreement_irregular_1": blimp.BlimpDeterminerNounAgreementIrregular_1,
    "blimp_determiner_noun_agreement_irregular_2": blimp.BlimpDeterminerNounAgreementIrregular_2,
    "blimp_determiner_noun_agreement_with_adj_2": blimp.BlimpDeterminerNounAgreementWithAdj_2,
    "blimp_determiner_noun_agreement_with_adj_irregular_1": blimp.BlimpDeterminerNounAgreementWithAdjIrregular_1,
    "blimp_determiner_noun_agreement_with_adj_irregular_2": blimp.BlimpDeterminerNounAgreementWithAdjIrregular_2,
    "blimp_determiner_noun_agreement_with_adjective_1": blimp.BlimpDeterminerNounAgreementWithAdjective_1,
    "blimp_distractor_agreement_relational_noun": blimp.BlimpDistractorAgreementRelationalNoun,
    "blimp_distractor_agreement_relative_clause": blimp.BlimpDistractorAgreementRelativeClause,
    "blimp_drop_argument": blimp.BlimpDropArgument,
    "blimp_ellipsis_n_bar_1": blimp.BlimpEllipsisNBar_1,
    "blimp_ellipsis_n_bar_2": blimp.BlimpEllipsisNBar_2,
    "blimp_existential_there_object_raising": blimp.BlimpExistentialThereObjectRaising,
    "blimp_existential_there_quantifiers_1": blimp.BlimpExistentialThereQuantifiers_1,
    "blimp_existential_there_quantifiers_2": blimp.BlimpExistentialThereQuantifiers_2,
    "blimp_existential_there_subject_raising": blimp.BlimpExistentialThereSubjectRaising,
    "blimp_expletive_it_object_raising": blimp.BlimpExpletiveItObjectRaising,
    "blimp_inchoative": blimp.BlimpInchoative,
    "blimp_intransitive": blimp.BlimpIntransitive,
    "blimp_irregular_past_participle_adjectives": blimp.BlimpIrregularPastParticipleAdjectives,
    "blimp_irregular_past_participle_verbs": blimp.BlimpIrregularPastParticipleVerbs,
    "blimp_irregular_plural_subject_verb_agreement_1": blimp.BlimpIrregularPluralSubjectVerbAgreement_1,
    "blimp_irregular_plural_subject_verb_agreement_2": blimp.BlimpIrregularPluralSubjectVerbAgreement_2,
    "blimp_left_branch_island_echo_question": blimp.BlimpLeftBranchIslandEchoQuestion,
    "blimp_left_branch_island_simple_question": blimp.BlimpLeftBranchIslandSimpleQuestion,
    "blimp_matrix_question_npi_licensor_present": blimp.BlimpMatrixQuestionNpiLicensorPresent,
    "blimp_npi_present_1": blimp.BlimpNpiPresent_1,
    "blimp_npi_present_2": blimp.BlimpNpiPresent_2,
    "blimp_only_npi_licensor_present": blimp.BlimpOnlyNpiLicensorPresent,
    "blimp_only_npi_scope": blimp.BlimpOnlyNpiScope,
    "blimp_passive_1": blimp.BlimpPassive_1,
    "blimp_passive_2": blimp.BlimpPassive_2,
    "blimp_principle_A_c_command": blimp.BlimpPrinciple_ACCommand,
    "blimp_principle_A_case_1": blimp.BlimpPrinciple_ACase_1,
    "blimp_principle_A_case_2": blimp.BlimpPrinciple_ACase_2,
    "blimp_principle_A_domain_1": blimp.BlimpPrinciple_ADomain_1,
    "blimp_principle_A_domain_2": blimp.BlimpPrinciple_ADomain_2,
    "blimp_principle_A_domain_3": blimp.BlimpPrinciple_ADomain_3,
    "blimp_principle_A_reconstruction": blimp.BlimpPrinciple_AReconstruction,
    "blimp_regular_plural_subject_verb_agreement_1": blimp.BlimpRegularPluralSubjectVerbAgreement_1,
    "blimp_regular_plural_subject_verb_agreement_2": blimp.BlimpRegularPluralSubjectVerbAgreement_2,
    "blimp_sentential_negation_npi_licensor_present": blimp.BlimpSententialNegationNpiLicensorPresent,
    "blimp_sentential_negation_npi_scope": blimp.BlimpSententialNegationNpiScope,
    "blimp_sentential_subject_island": blimp.BlimpSententialSubjectIsland,
    "blimp_superlative_quantifiers_1": blimp.BlimpSuperlativeQuantifiers_1,
    "blimp_superlative_quantifiers_2": blimp.BlimpSuperlativeQuantifiers_2,
    "blimp_tough_vs_raising_1": blimp.BlimpToughVsRaising_1,
    "blimp_tough_vs_raising_2": blimp.BlimpToughVsRaising_2,
    "blimp_transitive": blimp.BlimpTransitive,
    "blimp_wh_island": blimp.BlimpWhIsland,
    "blimp_wh_questions_object_gap": blimp.BlimpWhQuestionsObjectGap,
    "blimp_wh_questions_subject_gap": blimp.BlimpWhQuestionsSubjectGap,
    "blimp_wh_questions_subject_gap_long_distance": blimp.BlimpWhQuestionsSubjectGapLongDistance,
    "blimp_wh_vs_that_no_gap": blimp.BlimpWhVsThatNoGap,
    "blimp_wh_vs_that_no_gap_long_distance": blimp.BlimpWhVsThatNoGapLongDistance,
    "blimp_wh_vs_that_with_gap": blimp.BlimpWhVsThatWithGap,
    "blimp_wh_vs_that_with_gap_long_distance": blimp.BlimpWhVsThatWithGapLongDistance,
    # GEM/mlsum
    "mlsum_es": gem_mlsum.GEMMLSUMEs,
    "mlsum_de": gem_mlsum.GEMMLSUMDe,
    "mlsum_es_covid_challenge_set": gem_mlsum.GEMMLSUMEsChallgeTestCovid,
    "mlsum_de_covid_challenge_set": gem_mlsum.GEMMLSUMDeChallgeTestCovid,
    # Requires manual download of data.
    # "storycloze_2016": storycloze.StoryCloze2016,
    # "storycloze_2018": storycloze.StoryCloze2018,
    # "sat": sat.SATAnalogies,
    # GEM/xum
    "gem_xsum": gem_xsum.GEMXSUM,
    "gem_xsum_challenge_sample": gem_xsum.GEMXSUMChallgeSample,
    "gem_xsum_challenge_test_backtranslation": gem_xsum.GEMXSUMChallgeTestBacktranslation,
    "gem_xsum_challenge_test_bfp_02": gem_xsum.GEMXSUMChallgeTestBFP02,
    "gem_xsum_challenge_test_bfp_05": gem_xsum.GEMXSUMChallgeTestBFP05,
    "gem_xsum_challenge_test_nopunc": gem_xsum.GEMXSUMChallgeTestNopunc,
    "gem_xsum_challenge_test_covid": gem_xsum.GEMXSUMChallgeTestCovid,
    # LAMA
    "lama-trex": lama.Trex,
    "lama-squad": lama.Squad,
    "lama-google_re": lama.google_re,
    "lama-concptnet": lama.Conceptnet,
    "bigscience-lama": lama.BigScienceLAMA,
    # WinoBias
    "wino_bias_type1_pro": wino_bias.WinoBiasType1Pro,
    "wino_bias_type1_anti": wino_bias.WinoBiasType1Anti,
    "wino_bias_type2_pro": wino_bias.WinoBiasType2Pro,
    "wino_bias_type2_anti": wino_bias.WinoBiasType2Anti,
    # Crows-Pairs
    "crows_pairs_english": crows_pairs_multilingual.CrowsPairsEnglish,
    "crows_pairs_french": crows_pairs_multilingual.CrowsPairsFrench,
<<<<<<< HEAD
    # Bias SHADES
    "shades_english": bias_shades.ShadesEnglish,
    "shades_french": bias_shades.ShadesFrench,
    "shades_hindi": bias_shades.ShadesHindi,
    "shades_arabic": bias_shades.ShadesArabic,
    "shades_spanish": bias_shades.ShadesSpanish,
    # JigSaw
    "jigsaw_unintended_bias": jigsaw_unintended_bias.JigsawUnintendedBias,
=======
>>>>>>> 738a3cf1
    # News
    "huffpost": huff_post.HuffPost,
    # Code-switching
    "lince_sa": lince.LinCESentimentAnalysis,
    # WMT
    **wmt.create_year_tasks(wmt.WMT14_TASKS),
}


ALL_TASKS = sorted(list(TASK_REGISTRY))


def get_task(task_name):
    try:
        return TASK_REGISTRY[task_name]
    except KeyError as e:
        print("Available tasks:")
        pprint(TASK_REGISTRY)
        raise KeyError(f"Missing task {task_name}")


def get_task_name_from_object(task_object):
    for name, class_ in TASK_REGISTRY.items():
        if class_ is task_object:
            return name

    # this gives a mechanism for non-registered tasks to have a custom name anyways when reporting
    return (
        task_object.EVAL_HARNESS_NAME
        if hasattr(task_object, "EVAL_HARNESS_NAME")
        else type(task_object).__name__
    )


def get_task_dict(task_name_list: List[Union[str, lm_eval.base.Task]]):
    task_name_dict = {
        task_name: get_task(task_name)()
        for task_name in task_name_list
        if isinstance(task_name, str)
    }
    task_name_from_object_dict = {
        get_task_name_from_object(task_object): task_object
        for task_object in task_name_list
        if not isinstance(task_object, str)
    }
    assert set(task_name_dict.keys()).isdisjoint(set(task_name_from_object_dict.keys()))
    return {**task_name_dict, **task_name_from_object_dict}


def get_task_dict_promptsource(task_name_list: List[str]):
    """Loads a task instance for each prompt written for that task."""
    task_name_dict = {}

    for task_name in task_name_list:
        assert isinstance(task_name, str)

        # Static version of the Task Use this to get HF dataset path / name.
        static_task_obj = get_task(task_name)
        # Create the proper task name arg for DatasetTemplates.
        sub_task = (
            f"/{static_task_obj.DATASET_NAME}" if static_task_obj.DATASET_NAME else ""
        )
        ps_task_name = f"{static_task_obj.DATASET_PATH}{sub_task}"

        task_prompts = DatasetTemplates(ps_task_name)
        for prompt_name in task_prompts.all_template_names:
            prompt = task_prompts[prompt_name]
            # NOTE: We choose a sep that can be easily split.
            task_name_dict[f"{task_name}+{prompt_name}"] = get_task(task_name)(
                prompt=prompt
            )

    return task_name_dict<|MERGE_RESOLUTION|>--- conflicted
+++ resolved
@@ -7,23 +7,9 @@
 
 from . import anli
 from . import blimp
-<<<<<<< HEAD
-from . import asdiv
-from . import gsm8k
-from . import storycloze
-from . import hans
-from . import gem_webnlg
-from . import lama
-
-# from . import e2e_nlg_cleaned
-from . import gem_xsum
-from . import gem_mlsum
-from . import wino_bias
-=======
 from . import coqa
 from . import crows_pairs_multilingual
 from . import drop
->>>>>>> 738a3cf1
 from . import e2e_nlg_cleaned
 from . import gem_asset_turk
 from . import gem_mlsum
@@ -33,42 +19,11 @@
 from . import hans
 from . import huff_post
 from . import lama
-<<<<<<< HEAD
-from . import bias_shades
-from . import jigsaw_unintended_bias
-
-from . import HuffPost
-
-########################################
-# Translation tasks
-########################################
-
-# 6 total
-gpt3_translation_benchmarks = {
-    "wmt14": ["en-fr", "fr-en"],  # French
-    "wmt16": ["en-ro", "ro-en", "de-en", "en-de"],  # German, Romanian
-}
-
-
-# 28 total
-selected_translation_benchmarks = {
-    **gpt3_translation_benchmarks,
-    "wmt20": sacrebleu.get_langpairs_for_testset("wmt20"),
-    "iwslt17": ["en-ar", "ar-en"],  # Arabic
-}
-
-# 319 total
-all_translation_benchmarks = {
-    ts: sacrebleu.get_langpairs_for_testset(ts)
-    for ts in sacrebleu.get_available_testsets()
-}
-=======
 from . import lince
 from . import race
 from . import superglue
 from . import wino_bias
 from . import wmt
->>>>>>> 738a3cf1
 
 
 ########################################
@@ -115,80 +70,6 @@
     "anli_r2": anli.ANLIRound2,
     "anli_r3": anli.ANLIRound3,
     "hans": hans.HANS,
-<<<<<<< HEAD
-    "ethics_cm": hendrycks_ethics.EthicsCM,
-    "ethics_deontology": hendrycks_ethics.EthicsDeontology,
-    "ethics_justice": hendrycks_ethics.EthicsJustice,
-    "ethics_utilitarianism_original": hendrycks_ethics.EthicsUtilitarianismOriginal,
-    "ethics_utilitarianism": hendrycks_ethics.EthicsUtilitarianism,
-    "ethics_virtue": hendrycks_ethics.EthicsVirtue,
-    # "tydiqa_primary" : TyDiQA.Primary, not implemented yet
-    # "tydiqa_secondary" : TyDiQA.Secondary, not implemented yet
-    "truthfulqa_mc": truthfulqa.TruthfulQAMultipleChoice,
-    "truthfulqa_gen": truthfulqa.TruthfulQAGeneration,
-    # dialogue
-    "mutual": mutual.MuTual,
-    "mutual_plus": mutual.MuTualPlus,
-    # math
-    "math_algebra": hendrycks_math.MathAlgebra,
-    "math_counting_and_prob": hendrycks_math.MathCountingAndProbability,
-    "math_geometry": hendrycks_math.MathGeometry,
-    "math_intermediate_algebra": hendrycks_math.MathIntermediateAlgebra,
-    "math_num_theory": hendrycks_math.MathNumberTheory,
-    "math_prealgebra": hendrycks_math.MathPrealgebra,
-    "math_precalc": hendrycks_math.MathPrecalculus,
-    "math_asdiv": asdiv.Asdiv,
-    "gsm8k": gsm8k.GradeSchoolMath8K,
-    # arithmetic
-    "arithmetic_2da": arithmetic.Arithmetic2DPlus,
-    "arithmetic_2ds": arithmetic.Arithmetic2DMinus,
-    "arithmetic_3da": arithmetic.Arithmetic3DPlus,
-    "arithmetic_3ds": arithmetic.Arithmetic3DMinus,
-    "arithmetic_4da": arithmetic.Arithmetic4DPlus,
-    "arithmetic_4ds": arithmetic.Arithmetic4DMinus,
-    "arithmetic_5da": arithmetic.Arithmetic5DPlus,
-    "arithmetic_5ds": arithmetic.Arithmetic5DMinus,
-    "arithmetic_2dm": arithmetic.Arithmetic2DMultiplication,
-    "arithmetic_1dc": arithmetic.Arithmetic1DComposite,
-    # TODO Perhaps make these groups of tasks
-    #   e.g. anli, arithmetic, openai_translations, harness_translations
-    # hendrycksTest (57 tasks)
-    **hendrycks_test.create_all_tasks(),
-    # e.g. wmt14-fr-en
-    **translation.create_tasks_from_benchmarks(gpt3_translation_benchmarks),
-    # chef's selection, mostly wmt20
-    **translation.create_tasks_from_benchmarks(selected_translation_benchmarks),
-    # Word Scrambling and Manipulation Tasks
-    "anagrams1": unscramble.Anagrams1,
-    "anagrams2": unscramble.Anagrams2,
-    "cycle_letters": unscramble.CycleLetters,
-    "random_insertion": unscramble.RandomInsertion,
-    "reversed_words": unscramble.ReversedWords,
-    # Pile
-    "pile_arxiv": pile.PileArxiv,
-    "pile_books3": pile.PileBooks3,
-    "pile_bookcorpus2": pile.PileBookCorpus2,
-    "pile_dm-mathematics": pile.PileDmMathematics,
-    "pile_enron": pile.PileEnron,
-    "pile_europarl": pile.PileEuroparl,
-    "pile_freelaw": pile.PileFreeLaw,
-    "pile_github": pile.PileGithub,
-    "pile_gutenberg": pile.PileGutenberg,
-    "pile_hackernews": pile.PileHackernews,
-    "pile_nih-exporter": pile.PileNIHExporter,
-    "pile_opensubtitles": pile.PileOpenSubtitles,
-    "pile_openwebtext2": pile.PileOpenWebText2,
-    "pile_philpapers": pile.PilePhilPapers,
-    "pile_pile-cc": pile.PilePileCc,
-    "pile_pubmed-abstracts": pile.PilePubmedAbstracts,
-    "pile_pubmed-central": pile.PilePubmedCentral,
-    "pile_stackexchange": pile.PileStackExchange,
-    "pile_uspto": pile.PileUspto,
-    "pile_ubuntu-irc": pile.PileUbuntuIrc,
-    "pile_wikipedia": pile.PileWikipedia,
-    "pile_youtubesubtitles": pile.PileYoutubeSubtitles,
-=======
->>>>>>> 738a3cf1
     # BLiMP
     "blimp_adjunct_island": blimp.BlimpAdjunctIsland,
     "blimp_anaphor_gender_agreement": blimp.BlimpAnaphorGenderAgreement,
@@ -288,17 +169,6 @@
     # Crows-Pairs
     "crows_pairs_english": crows_pairs_multilingual.CrowsPairsEnglish,
     "crows_pairs_french": crows_pairs_multilingual.CrowsPairsFrench,
-<<<<<<< HEAD
-    # Bias SHADES
-    "shades_english": bias_shades.ShadesEnglish,
-    "shades_french": bias_shades.ShadesFrench,
-    "shades_hindi": bias_shades.ShadesHindi,
-    "shades_arabic": bias_shades.ShadesArabic,
-    "shades_spanish": bias_shades.ShadesSpanish,
-    # JigSaw
-    "jigsaw_unintended_bias": jigsaw_unintended_bias.JigsawUnintendedBias,
-=======
->>>>>>> 738a3cf1
     # News
     "huffpost": huff_post.HuffPost,
     # Code-switching
